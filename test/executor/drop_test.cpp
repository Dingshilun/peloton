--- conflicted
+++ resolved
@@ -50,25 +50,15 @@
   catalog::Bootstrapper::global_catalog->CreateDatabase(DEFAULT_DB_NAME, txn);
   txn_manager.CommitTransaction(txn);
 
-<<<<<<< HEAD
-  txn_manager.BeginTransaction();
+  txn = txn_manager.BeginTransaction();
   catalog::Bootstrapper::global_catalog->CreateTable(
-      DEFAULT_DB_NAME, "department_table", std::move(table_schema));
-  txn_manager.CommitTransaction();
-
-  txn_manager.BeginTransaction();
-  catalog::Bootstrapper::global_catalog->CreateTable(
-      DEFAULT_DB_NAME, "department_table_2", std::move(table_schema2));
-  txn_manager.CommitTransaction();
-=======
-  txn = txn_manager.BeginTransaction();
-  catalog::Bootstrapper::global_catalog->CreateTable(DEFAULT_DB_NAME, "department_table", std::move(table_schema), txn);
+      DEFAULT_DB_NAME, "department_table", std::move(table_schema), txn);
   txn_manager.CommitTransaction(txn);
 
   txn = txn_manager.BeginTransaction();
-  catalog::Bootstrapper::global_catalog->CreateTable(DEFAULT_DB_NAME, "department_table_2", std::move(table_schema2), txn);
+  catalog::Bootstrapper::global_catalog->CreateTable(
+      DEFAULT_DB_NAME, "department_table_2", std::move(table_schema2), txn);
   txn_manager.CommitTransaction(txn);
->>>>>>> 7501eee2
 
   EXPECT_EQ(catalog::Bootstrapper::global_catalog->GetDatabaseWithName(
                                                        DEFAULT_DB_NAME)
@@ -76,26 +66,19 @@
             2);
 
   // Now dropping the table using the executer
-<<<<<<< HEAD
-  txn_manager.BeginTransaction();
+  txn = txn_manager.BeginTransaction();
   catalog::Bootstrapper::global_catalog->DropTable(DEFAULT_DB_NAME,
-                                                   "department_table");
-  txn_manager.CommitTransaction();
+                                                   "department_table", txn);
+  txn_manager.CommitTransaction(txn);
   EXPECT_EQ(catalog::Bootstrapper::global_catalog->GetDatabaseWithName(
                                                        DEFAULT_DB_NAME)
                 ->GetTableCount(),
             1);
 
   // free the database just created
-  txn_manager.BeginTransaction();
-  catalog::Bootstrapper::global_catalog->DropDatabase(DEFAULT_DB_NAME);
-  txn_manager.CommitTransaction();
-=======
   txn = txn_manager.BeginTransaction();
-  catalog::Bootstrapper::global_catalog->DropTable(DEFAULT_DB_NAME, "department_table", txn);
+  catalog::Bootstrapper::global_catalog->DropDatabase(DEFAULT_DB_NAME, txn);
   txn_manager.CommitTransaction(txn);
-  EXPECT_EQ(catalog::Bootstrapper::global_catalog->GetDatabaseWithName(DEFAULT_DB_NAME)->GetTableCount(), 1);
->>>>>>> 7501eee2
 
   delete catalog;
 }
