--- conflicted
+++ resolved
@@ -115,8 +115,7 @@
   LOG_INFO("Tuple Updated!");
   txn_manager.CommitTransaction(txn);
 
-<<<<<<< HEAD
-  txn_manager.BeginTransaction();
+  txn = txn_manager.BeginTransaction();
   LOG_INFO("Updating another tuple...");
   LOG_INFO("Query: UPDATE department_table SET manager_id = manager_id + 1 WHERE dept_id = 1");
   statement.reset(new Statement("UPDATE", "UPDATE department_table SET manager_id = manager_id + 1 WHERE dept_id = 1"));
@@ -131,12 +130,9 @@
   status = bridge::PlanExecutor::ExecutePlan(statement->GetPlanTree().get(), params, result);
   LOG_INFO("Statement executed. Result: %d", status.m_result);
   LOG_INFO("Tuple Updated!");
-  txn_manager.CommitTransaction();
+  txn_manager.CommitTransaction(txn);
 
-  txn_manager.BeginTransaction();
-=======
   txn = txn_manager.BeginTransaction();
->>>>>>> 467ccffc
   LOG_INFO("Deleting a tuple...");
   LOG_INFO("Query: DELETE FROM department_table WHERE dept_name = 'CS'");
   statement.reset(new Statement("DELETE", "DELETE FROM department_table WHERE dept_name = 'CS'"));
