/*-------------------------------------------------------------------------
 *
 * peloton.cpp
 * file description
 *
 * Copyright(c) 2015, CMU
 *
 * /peloton/src/backend/bridge/peloton.c
 *
 *-------------------------------------------------------------------------
 */

#include "postgres.h"
#include "c.h"

#include "bridge/bridge.h"
#include "executor/tuptable.h"
#include "libpq/ip.h"
#include "libpq/pqsignal.h"
#include "miscadmin.h"
#include "nodes/print.h"
#include "utils/guc.h"
#include "utils/ps_status.h"
#include "utils/timeout.h"
#include "utils/memutils.h"
#include "utils/resowner.h"
#include "postmaster/fork_process.h"
#include "postmaster/postmaster.h"
#include "postmaster/peloton.h"
#include "storage/latch.h"
#include "storage/ipc.h"
#include "storage/proc.h"
#include "tcop/tcopprot.h"

#include <sys/types.h>
#include <unistd.h>
#include <fcntl.h>
#include <sys/param.h>
#include <sys/time.h>
#include <sys/socket.h>
#include <netdb.h>
#include <netinet/in.h>
#include <arpa/inet.h>
#include <signal.h>
#include <time.h>

#include "backend/bridge/plan_transformer.h"
#include "backend/common/logger.h"
#include "backend/common/stack_trace.h"
#include "backend/bridge/ddl.h"
#include "backend/bridge/plan_transformer.h"
#include "backend/bridge/plan_executor.h"

/* ----------
 * Local data
 * ----------
 */
NON_EXEC_STATIC pgsocket pelotonSock = PGINVALID_SOCKET;

static struct sockaddr_storage pelotonAddr;

/*
 * Flags set by interrupt handlers for later service in the main loop.
 */
static volatile bool need_exit = false;
static volatile sig_atomic_t got_SIGHUP = false;

/* Flags to tell if we are in an peloton process */
static bool am_peloton = false;

/* ----------
 * Local function forward declarations
 * ----------
 */
NON_EXEC_STATIC void PelotonMain(int argc, char *argv[]) pg_attribute_noreturn();
static void peloton_MainLoop(void);
static void peloton_sighup_handler(SIGNAL_ARGS);
static void peloton_sigusr2_handler(SIGNAL_ARGS);
static void peloton_sigterm_handler(SIGNAL_ARGS);
static void peloton_sighup_handler(SIGNAL_ARGS);
static void peloton_sigsegv_handler(SIGNAL_ARGS);

static void peloton_setheader(Peloton_MsgHdr *hdr, PelotonMsgType mtype);
static void peloton_send(void *msg, int len);

static void peloton_process_dml(Peloton_MsgDML *msg, int len);
static void peloton_process_ddl(Peloton_MsgDDL *msg, int len);

bool
IsPelotonProcess(void)
{
  return am_peloton;
}

/**
 * @brief Initialize peloton
 */
int peloton_start(void){
  pid_t   pelotonPid;

  switch ((pelotonPid = fork_process()))
  {
    case -1:
      ereport(LOG,
              (errmsg("could not fork peloton process: %m")));
      return -1;
      break;

    case 0:
      /* in postmaster child ... */
      InitPostmasterChild();

      /* Close the postmaster's sockets */
      ClosePostmasterPorts(false);

      /*
       * Make sure we aren't in PostmasterContext anymore.  (We can't delete it
       * just yet, though, because InitPostgres will need the HBA data.)
       */
      MemoryContextSwitchTo(TopMemoryContext);

      /* Do some stuff */
      PelotonMain(0, NULL);

      return 0;
      break;

    default:
      /* Do nothing */
      return (int) pelotonPid;
      break;
  }

  /* shouldn't get here */
  return 0;
}

/*
 * PelotonMain
 *
 *  The argc/argv parameters are valid only in EXEC_BACKEND case.  However,
 *  since we don't use 'em, it hardly matters...
 */
NON_EXEC_STATIC void
PelotonMain(int argc, char *argv[])
{
  sigjmp_buf  local_sigjmp_buf;

  am_peloton = true;

  ereport(LOG, (errmsg("starting peloton : pid :: %d", getpid())));

  /* Identify myself via ps */
  init_ps_display("peloton process", "", "", "");

  SetProcessingMode(InitProcessing);

  /*
   * Set up signal handlers.  We operate on databases much like a regular
   * backend, so we use the same signal handling.  See equivalent code in
   * tcop/postgres.c.
   */
  pqsignal(SIGHUP, peloton_sighup_handler);

  /*
   * SIGINT is used to signal canceling the current table's vacuum; SIGTERM
   * means abort and exit cleanly, and SIGQUIT means abandon ship.
   */
  pqsignal(SIGINT, StatementCancelHandler);
  pqsignal(SIGTERM, peloton_sigterm_handler);
  //pqsignal(SIGSEGV, peloton_sigsegv_handler);
  pqsignal(SIGQUIT, quickdie);
  InitializeTimeouts();   /* establishes SIGALRM handler */

  pqsignal(SIGPIPE, SIG_IGN);
  pqsignal(SIGUSR1, peloton_sigusr2_handler);
  pqsignal(SIGUSR2, SIG_IGN);
  pqsignal(SIGFPE, FloatExceptionHandler);
  pqsignal(SIGCHLD, SIG_DFL);

  /* Early initialization */
  BaseInit();

  /*
   * Create a per-backend PGPROC struct in shared memory, except in the
   * EXEC_BACKEND case where this was done in SubPostmasterMain. We must do
   * this before we can use LWLocks (and in the EXEC_BACKEND case we already
   * had to do some stuff with LWLocks).
   */
#ifndef EXEC_BACKEND
  InitProcess();
#endif

  /*
   * If an exception is encountered, processing resumes here.
   *
   * See notes in postgres.c about the design of this coding.
   */
  if (sigsetjmp(local_sigjmp_buf, 1) != 0)
  {
    /* Prevents interrupts while cleaning up */
    HOLD_INTERRUPTS();

    /* Report the error to the server log */
    EmitErrorReport();

    /*
     * We can now go away.  Note that because we called InitProcess, a
     * callback was registered to do ProcKill, which will clean up
     * necessary state.
     */
    proc_exit(0);
  }

  /* We can now handle ereport(ERROR) */
  PG_exception_stack = &local_sigjmp_buf;

  PG_SETMASK(&UnBlockSig);

  /*
   * Connect to the selected database
   *
   * Note: if we have selected a just-deleted database (due to using
   * stale stats info), we'll fail and exit here.
   */
  InitPostgres("postgres", InvalidOid, NULL, InvalidOid, NULL);

  /*
   * If the PostmasterContext is still around, recycle the space; we don't
   * need it anymore after InitPostgres completes.  Note this does not trash
   * *MyProcPort, because ConnCreate() allocated that space with malloc()
   * ... else we'd need to copy the Port data first.  Also, subsidiary data
   * such as the username isn't lost either; see ProcessStartupPacket().
   */
  if (PostmasterContext)
  {
    MemoryContextDelete(PostmasterContext);
    PostmasterContext = NULL;
  }

  SetProcessingMode(NormalProcessing);

  /*
   * Create the memory context we will use in the main loop.
   *
   * MessageContext is reset once per iteration of the main loop, ie, upon
   * completion of processing of each command message from the client.
   */
  MessageContext = SHMAllocSetContextCreate(TopSharedMemoryContext,
                                            "MessageContext",
                                            ALLOCSET_DEFAULT_MINSIZE,
                                            ALLOCSET_DEFAULT_INITSIZE,
                                            ALLOCSET_DEFAULT_MAXSIZE,
                                            SHM_DEFAULT_SEGMENT);

  ereport(LOG, (errmsg("peloton: processing database \"%s\"", "postgres")));

  /* Init Peloton */
  BootstrapPeloton();

  /*
   * Create a resource owner to keep track of our resources (not clear that
   * we need this, but may as well have one).
   */
  CurrentResourceOwner = ResourceOwnerCreate(NULL, "Peloton");

  /*
   * Make sure we aren't in PostmasterContext anymore.  (We can't delete it
   * just yet, though, because InitPostgres will need the HBA data.)
   */
  MemoryContextSwitchTo(TopMemoryContext);

  /* Start main loop */
  peloton_MainLoop();

  /* All done, go away */
  proc_exit(0);
}

/* SIGHUP: set flag to re-read config file at next convenient time */
static void
peloton_sighup_handler(SIGNAL_ARGS)
{
  int     save_errno = errno;

  got_SIGHUP = true;
  SetLatch(MyLatch);

  errno = save_errno;
}

/* SIGUSR2: a worker is up and running, or just finished, or failed to fork */
static void
peloton_sigusr2_handler(SIGNAL_ARGS)
{
  int     save_errno = errno;

  need_exit = true;
  SetLatch(MyLatch);

  errno = save_errno;
}

/* SIGTERM: time to die */
static void
peloton_sigterm_handler(SIGNAL_ARGS)
{
  int     save_errno = errno;

  need_exit = true;
  SetLatch(MyLatch);

  errno = save_errno;
}

/* SIGSEGV: time to die */
static void
peloton_sigsegv_handler(SIGNAL_ARGS)
{
  int     save_errno = errno;

  need_exit = true;
  SetLatch(MyLatch);

  // Get stack trace
  peloton::GetStackTrace();

  errno = save_errno;

  // We can now go away.
  proc_exit(0);
}


/*
 * peloton_MainLoop
 *
 * Main loop for peloton
 */
static void
peloton_MainLoop(void)
{
  int     len;
  Peloton_Msg  msg;
  int     wr;

  /*
   * Loop to process messages until we get SIGQUIT or detect ungraceful
   * death of our parent postmaster.
   *
   * For performance reasons, we don't want to do ResetLatch/WaitLatch after
   * every message; instead, do that only after a recv() fails to obtain a
   * message.  (This effectively means that if backends are sending us stuff
   * like mad, we won't notice postmaster death until things slack off a
   * bit; which seems fine.)  To do that, we have an inner loop that
   * iterates as long as recv() succeeds.  We do recognize got_SIGHUP inside
   * the inner loop, which means that such interrupts will get serviced but
   * the latch won't get cleared until next time there is a break in the
   * action.
   */
  for (;;)
  {
    /* Clear any already-pending wakeups */
    ResetLatch(MyLatch);

    /*
     * Quit if we get SIGQUIT from the postmaster.
     */
    if (need_exit)
      break;

    /*
     * Inner loop iterates as long as we keep getting messages, or until
     * need_exit becomes set.
     */
    while (!need_exit)
    {
      /*
       * Reload configuration if we got SIGHUP from the postmaster.
       */
      if (got_SIGHUP)
      {
        got_SIGHUP = false;
        ProcessConfigFile(PGC_SIGHUP);
      }

      /*
       * Try to receive and process a message.  This will not block,
       * since the socket is set to non-blocking mode.
       */

      len = recv(pelotonSock, (char *) &msg,
                 sizeof(Peloton_Msg), 0);

      if (len < 0)
      {
        if (errno == EAGAIN || errno == EWOULDBLOCK || errno == EINTR)
          break;    /* out of inner loop */
        ereport(ERROR,
                (errcode_for_socket_access(),
                    errmsg("could not read message from backend to peloton: %m")));
      }

      /*
       * We ignore messages that are smaller than our common header
       */
      if (len < sizeof(Peloton_MsgHdr))
        continue;

      /*
       * The received length must match the length in the header
       */
      if (msg.msg_hdr.m_size != len)
        continue;

      /*
       * O.K. - we accept this message.  Process it.
       */
      switch (msg.msg_hdr.m_type)
      {
        case PELOTON_MTYPE_DUMMY:
          break;

        case PELOTON_MTYPE_DDL:
          peloton_process_ddl((Peloton_MsgDDL*) &msg, len);
          break;

        case PELOTON_MTYPE_DML:
          peloton_process_dml((Peloton_MsgDML*) &msg, len);
          break;

        default:
          break;
      }
    }           /* end of inner message-processing loop */

    /* Sleep until there's something to do */
    wr = WaitLatchOrSocket(MyLatch,
                           WL_LATCH_SET | WL_POSTMASTER_DEATH | WL_SOCKET_READABLE,
                           pelotonSock,
                           -1L);

    /*
     * Emergency bailout if postmaster has died.  This is to avoid the
     * necessity for manual cleanup of all postmaster children.
     */
    if (wr & WL_POSTMASTER_DEATH)
      break;
  }             /* end of outer loop */

  /* Normal exit from peloton is here */
  ereport(LOG,
          (errmsg("peloton shutting down")));

  proc_exit(0);       /* done */
}


/* ----------
 * peloton_init() -
 *
 *  Called from postmaster at startup. Create the resources required
 *  by the peloton process.  If unable to do so, do not
 *  fail --- better to let the postmaster start with peloton
 *  disabled.
 * ----------
 */
void
peloton_init(void)
{
  ACCEPT_TYPE_ARG3 alen;
  struct addrinfo *addrs = NULL,
      *addr,
      hints;
  int     ret;
  fd_set    rset;
  struct timeval tv;
  char    test_byte;
  int     sel_res;
  int     tries = 0;

#define TESTBYTEVAL ((char) 199)

  /*
   * This static assertion verifies that we didn't mess up the calculations
   * involved in selecting maximum payload sizes for our UDP messages.
   * Because the only consequence of overrunning PELOTON_MAX_MSG_SIZE would
   * be silent performance loss from fragmentation, it seems worth having a
   * compile-time cross-check that we didn't.
   */
  //StaticAssertStmt(sizeof(Peloton_Msg) <= PELOTON_MAX_MSG_SIZE,
  //         "maximum peloton message size exceeds PELOTON_MAX_MSG_SIZE");

  /*
   * Create the UDP socket for sending and receiving statistic messages
   */
  hints.ai_flags = AI_PASSIVE;
  hints.ai_family = AF_UNSPEC;
  hints.ai_socktype = SOCK_DGRAM;
  hints.ai_protocol = 0;
  hints.ai_addrlen = 0;
  hints.ai_addr = NULL;
  hints.ai_canonname = NULL;
  hints.ai_next = NULL;
  ret = pg_getaddrinfo_all("localhost", NULL, &hints, &addrs);
  if (ret || !addrs)
  {
    ereport(LOG,
            (errmsg("could not resolve \"localhost\": %s",
                    gai_strerror(ret))));
    goto startup_failed;
  }

  /*
   * On some platforms, pg_getaddrinfo_all() may return multiple addresses
   * only one of which will actually work (eg, both IPv6 and IPv4 addresses
   * when kernel will reject IPv6).  Worse, the failure may occur at the
   * bind() or perhaps even connect() stage.  So we must loop through the
   * results till we find a working combination. We will generate LOG
   * messages, but no error, for bogus combinations.
   */
  for (addr = addrs; addr; addr = addr->ai_next)
  {
#ifdef HAVE_UNIX_SOCKETS
    /* Ignore AF_UNIX sockets, if any are returned. */
    if (addr->ai_family == AF_UNIX)
      continue;
#endif

    if (++tries > 1)
      ereport(LOG,
              (errmsg("trying another address for the peloton")));

    /*
     * Create the socket.
     */
    if ((pelotonSock = socket(addr->ai_family, SOCK_DGRAM, 0)) == PGINVALID_SOCKET)
    {
      ereport(LOG,
              (errcode_for_socket_access(),
                  errmsg("could not create socket for peloton: %m")));
      continue;
    }

    /*
     * Bind it to a kernel assigned port on localhost and get the assigned
     * port via getsockname().
     */
    if (bind(pelotonSock, addr->ai_addr, addr->ai_addrlen) < 0)
    {
      ereport(LOG,
              (errcode_for_socket_access(),
                  errmsg("could not bind socket for peloton: %m")));
      closesocket(pelotonSock);
      pelotonSock = PGINVALID_SOCKET;
      continue;
    }

    alen = sizeof(pelotonAddr);
    if (getsockname(pelotonSock, (struct sockaddr *) & pelotonAddr, &alen) < 0)
    {
      ereport(LOG,
              (errcode_for_socket_access(),
                  errmsg("could not get address of socket for peloton: %m")));
      closesocket(pelotonSock);
      pelotonSock = PGINVALID_SOCKET;
      continue;
    }

    /*
     * Connect the socket to its own address.  This saves a few cycles by
     * not having to respecify the target address on every send. This also
     * provides a kernel-level check that only packets from this same
     * address will be received.
     */
    if (connect(pelotonSock, (struct sockaddr *) & pelotonAddr, alen) < 0)
    {
      ereport(LOG,
              (errcode_for_socket_access(),
                  errmsg("could not connect socket for peloton: %m")));
      closesocket(pelotonSock);
      pelotonSock = PGINVALID_SOCKET;
      continue;
    }

    /*
     * Try to send and receive a one-byte test message on the socket. This
     * is to catch situations where the socket can be created but will not
     * actually pass data (for instance, because kernel packet filtering
     * rules prevent it).
     */
    test_byte = TESTBYTEVAL;

    retry1:
    if (send(pelotonSock, &test_byte, 1, 0) != 1)
    {
      if (errno == EINTR)
        goto retry1;  /* if interrupted, just retry */
      ereport(LOG,
              (errcode_for_socket_access(),
                  errmsg("could not send test message on socket for peloton: %m")));
      closesocket(pelotonSock);
      pelotonSock = PGINVALID_SOCKET;
      continue;
    }

    /*
     * There could possibly be a little delay before the message can be
     * received.  We arbitrarily allow up to half a second before deciding
     * it's broken.
     */
    for (;;)        /* need a loop to handle EINTR */
    {
      FD_ZERO(&rset);
      FD_SET(pelotonSock, &rset);

      tv.tv_sec = 0;
      tv.tv_usec = 500000;
      sel_res = select(pelotonSock + 1, &rset, NULL, NULL, &tv);
      if (sel_res >= 0 || errno != EINTR)
        break;
    }
    if (sel_res < 0)
    {
      ereport(LOG,
              (errcode_for_socket_access(),
                  errmsg("select() failed in peloton: %m")));
      closesocket(pelotonSock);
      pelotonSock = PGINVALID_SOCKET;
      continue;
    }
    if (sel_res == 0 || !FD_ISSET(pelotonSock, &rset))
    {
      /*
       * This is the case we actually think is likely, so take pains to
       * give a specific message for it.
       *
       * errno will not be set meaningfully here, so don't use it.
       */
      ereport(LOG,
              (errcode(ERRCODE_CONNECTION_FAILURE),
                  errmsg("test message did not get through on socket for peloton")));
      closesocket(pelotonSock);
      pelotonSock = PGINVALID_SOCKET;
      continue;
    }

    test_byte++;      /* just make sure variable is changed */

    retry2:
    if (recv(pelotonSock, &test_byte, 1, 0) != 1)
    {
      if (errno == EINTR)
        goto retry2;  /* if interrupted, just retry */
      ereport(LOG,
              (errcode_for_socket_access(),
                  errmsg("could not receive test message on socket for peloton: %m")));
      closesocket(pelotonSock);
      pelotonSock = PGINVALID_SOCKET;
      continue;
    }

    if (test_byte != TESTBYTEVAL) /* strictly paranoia ... */
    {
      ereport(LOG,
              (errcode(ERRCODE_INTERNAL_ERROR),
                  errmsg("incorrect test message transmission on socket for peloton")));
      closesocket(pelotonSock);
      pelotonSock = PGINVALID_SOCKET;
      continue;
    }

    /* If we get here, we have a working socket */
    break;
  }

  /* Did we find a working address? */
  if (!addr || pelotonSock == PGINVALID_SOCKET)
    goto startup_failed;

  /*
   * Set the socket to non-blocking IO.  This ensures that if the collector
   * falls behind, statistics messages will be discarded; backends won't
   * block waiting to send messages to the collector.
   */
  if (!pg_set_noblock(pelotonSock))
  {
    ereport(LOG,
            (errcode_for_socket_access(),
                errmsg("could not set peloton socket to nonblocking mode: %m")));
    goto startup_failed;
  }

  pg_freeaddrinfo_all(hints.ai_family, addrs);

  return;

  startup_failed:
  ereport(LOG,
          (errmsg("disabling peloton for lack of working socket")));

  if (addrs)
    pg_freeaddrinfo_all(hints.ai_family, addrs);

  if (pelotonSock != PGINVALID_SOCKET)
    closesocket(pelotonSock);
  pelotonSock = PGINVALID_SOCKET;

  /*
   * Adjust GUC variables to suppress useless activity, and for debugging
   * purposes (seeing track_counts off is a clue that we failed here). We
   * use PGC_S_OVERRIDE because there is no point in trying to turn it back
   * on from postgresql.conf without a restart.
   */
  SetConfigOption("track_counts", "off", PGC_INTERNAL, PGC_S_OVERRIDE);
}


/* ------------------------------------------------------------
 * Local support functions follow
 * ------------------------------------------------------------
 */

/* ----------
 * peloton_setheader() -
 *
 *    Set common header fields in a peloton message
 * ----------
 */
static void
peloton_setheader(Peloton_MsgHdr *hdr, PelotonMsgType mtype)
{
  hdr->m_type = mtype;
}


/* ----------
 * peloton_send() -
 *
 *    Send out one peloton message to the collector
 * ----------
 */
static void
peloton_send(void *msg, int len)
{
  int     rc;

  if (pelotonSock == PGINVALID_SOCKET)
    return;

  ((Peloton_MsgHdr *) msg)->m_size = len;

  /* We'll retry after EINTR, but ignore all other failures */
  do
  {
    rc = send(pelotonSock, msg, len, 0);
  } while (rc < 0 && errno == EINTR);

#ifdef USE_ASSERT_CHECKING
  /* In debug builds, log send failures ... */
  if (rc < 0)
    elog(LOG, "could not send to peloton: %m");
#endif
}

/* ----------
 * peloton_send_ping() -
 *
 *  Send some junk data to the collector to increase traffic.
 * ----------
 */
void
peloton_send_ping(void)
{
  Peloton_MsgDummy msg;

  if (pelotonSock == PGINVALID_SOCKET)
    return;

  peloton_setheader(&msg.m_hdr, PELOTON_MTYPE_DUMMY);
  peloton_send(&msg, sizeof(msg));
}

/* ----------
 * peloton_send_reply() -
 *
 *  Send reply to backend.
 * ----------
 */
void
peloton_send_reply(int status)
{
}

/* ----------
 * peloton_send_dml() -
 *
 *  Execute the given node to return a(nother) tuple.
 * ----------
 */
void
peloton_send_dml(Peloton_Status *status,
                 PlanState *node,
                 MemoryContext top_transaction_context,
                 MemoryContext cur_transaction_context)
{
  Peloton_MsgDML msg;
  PlanState *lnode;
  MemoryContext oldcontext;

  if (pelotonSock == PGINVALID_SOCKET)
    return;

  peloton_setheader(&msg.m_hdr, PELOTON_MTYPE_DML);

  msg.m_status = status;
  msg.m_planstate = node;
  msg.m_top_transaction_context = top_transaction_context;
  msg.m_cur_transaction_context = cur_transaction_context;

  peloton_send(&msg, sizeof(msg));
}

/* ----------
 * peloton_send_ddl -
 *
 *  Send DDL requests to Peloton.
 * ----------
 */
void
peloton_send_ddl(Peloton_Status *status,
                 Node *parsetree,
                 char *queryString,
                 MemoryContext top_transaction_context,
                 MemoryContext cur_transaction_context)
{
  Peloton_MsgDDL msg;
  MemoryContext oldcontext;

  if (pelotonSock == PGINVALID_SOCKET)
    return;

  peloton_setheader(&msg.m_hdr, PELOTON_MTYPE_DDL);

  msg.m_status = status;
  msg.m_parsetree = parsetree;
  msg.m_queryString = queryString;
  msg.m_top_transaction_context = top_transaction_context;
  msg.m_cur_transaction_context = cur_transaction_context;

  peloton_send(&msg, sizeof(msg));
}

/* ----------
 * peloton_process_dml -
 *
 *  Process DML requests in Peloton.
 * ----------
 */
static void
peloton_process_dml(Peloton_MsgDML *msg, int len)
{
  PlanState *planstate;

  if(msg != NULL)
  {
    /* Get the planstate */
    planstate = msg->m_planstate;

    TopTransactionContext = msg->m_top_transaction_context;
    CurTransactionContext = msg->m_cur_transaction_context;

    if(planstate != NULL)
    {
      auto plan = peloton::bridge::PlanTransformer::TransformPlan(planstate);
<<<<<<< HEAD

      peloton::bridge::PlanExecutor::ExecutePlan(plan);
=======
>>>>>>> f912ea85

      if(plan){
//        peloton::bridge::PlanExecutor::PrintPlan(plan);
//        peloton::bridge::PlanExecutor::ExecutePlan(plan);
//        peloton::bridge::PlanTransformer::CleanPlanNodeTree(plan);
      }

    }
  }

  // Set Status
  msg->m_status->m_code = PELOTON_STYPE_SUCCESS;
}

/* ----------
 * peloton_process_ddl() -
 *
 *  Process DDL requests in Peloton.
 * ----------
 */
static void
peloton_process_ddl(Peloton_MsgDDL *msg, int len)
{
  Node* parsetree;
  char* queryString;
  Oid relation_oid;

  if(msg != NULL)
  {
    /* Get the queryString */
    queryString = msg->m_queryString;

    /* Get the parsetree */
    parsetree = msg->m_parsetree;

    TopTransactionContext = msg->m_top_transaction_context;
    CurTransactionContext = msg->m_cur_transaction_context;

    if(parsetree != NULL)
    {
      peloton::bridge::DDL::ProcessUtility(parsetree, queryString);
    }
  }

  // Set Status
  msg->m_status->m_code = PELOTON_STYPE_SUCCESS;
}

/* ----------
 * peloton_create_status() -
 *
 *  Allocate and initialize status space.
 * ----------
 */
Peloton_Status *
peloton_create_status()
{
  Peloton_Status *status = static_cast<Peloton_Status *>(palloc(sizeof(Peloton_Status)));

  status->m_code = PELOTON_STYPE_INVALID;

  return status;
}

/* ----------
 * peloton_get_status() -
 *
 *  Busy wait till we get status from Peloton.
 * ----------
 */
int
peloton_get_status(Peloton_Status *status)
{
  struct timespec duration = {0, 1000 * 100}; // 100 us
  int code;
  int retry = 10;

  if(status == NULL)
    return PELOTON_STYPE_INVALID;

  // Busy wait till we get a valid result
  while(status->m_code == PELOTON_STYPE_INVALID)
  {
    int rc;
    retry--;

    rc = nanosleep(&duration, NULL);
    if(rc < 0)
    {
      ereport(LOG,
              (errmsg("could not sleep waiting for Peloton: %m")));
      return PELOTON_STYPE_INVALID;
    }

    // Max retries over
    if(retry < 0)
    {
      return PELOTON_STYPE_INVALID;
    }
  }

  code = status->m_code;
  return code;
}

/* ----------
 * peloton_destroy_status() -
 *
 *  Deallocate status
 * ----------
 */
void
peloton_destroy_status(Peloton_Status *status)
{
  pfree(status);
}<|MERGE_RESOLUTION|>--- conflicted
+++ resolved
@@ -873,15 +873,10 @@
     if(planstate != NULL)
     {
       auto plan = peloton::bridge::PlanTransformer::TransformPlan(planstate);
-<<<<<<< HEAD
-
-      peloton::bridge::PlanExecutor::ExecutePlan(plan);
-=======
->>>>>>> f912ea85
 
       if(plan){
 //        peloton::bridge::PlanExecutor::PrintPlan(plan);
-//        peloton::bridge::PlanExecutor::ExecutePlan(plan);
+        peloton::bridge::PlanExecutor::ExecutePlan(plan);
 //        peloton::bridge::PlanTransformer::CleanPlanNodeTree(plan);
       }
 
