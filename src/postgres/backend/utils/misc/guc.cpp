--- conflicted
+++ resolved
@@ -3852,7 +3852,6 @@
   },
   
   {
-<<<<<<< HEAD
       {"peloton_checkpoint_mode", PGC_USERSET, PELOTON_CHECKPOINT_OPTIONS,
         gettext_noop("Change peloton checkpoint mode"),
         gettext_noop("This determines the checkpoint mode.")
@@ -3870,15 +3869,6 @@
       reinterpret_cast<int *>(&peloton_stats_mode),
       STATS_TYPE_ENABLE, peloton_stats_mode_options,
       NULL, NULL, NULL
-=======
-    {"peloton_checkpoint_mode", PGC_USERSET, PELOTON_CHECKPOINT_OPTIONS,
-      gettext_noop("Change peloton checkpoint mode"),
-      gettext_noop("This determines the checkpoint mode.")
-    },
-    reinterpret_cast<int *>(&peloton_checkpoint_mode),
-    CHECKPOINT_TYPE_INVALID, peloton_checkpoint_mode_options,
-    NULL, NULL, NULL
->>>>>>> da9dd1a6
   },
 
 	/* End-of-list marker */
