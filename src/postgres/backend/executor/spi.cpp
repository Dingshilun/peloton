--- conflicted
+++ resolved
@@ -1468,58 +1468,8 @@
  *		Initialize to receive tuples from Executor into SPITupleTable
  *		of current SPI procedure
  */
-<<<<<<< HEAD
-void
-spi_dest_startup(DestReceiver *self, int operation, TupleDesc typeinfo,
-								 BackendContext *backend_state)
-{
-	SPITupleTable *tuptable;
-	MemoryContext oldcxt;
-	MemoryContext tuptabcxt;
-
-	/*
-	 * When called by Executor _SPI_curid expected to be equal to
-	 * _SPI_connected
-	 */
-	if (_SPI_curid != _SPI_connected || _SPI_connected < 0)
-		elog(ERROR, "improper call to spi_dest_startup");
-	if (_SPI_current != &(_SPI_stack[_SPI_curid]))
-		elog(ERROR, "SPI stack corrupted");
-
-	if (_SPI_current->tuptable != NULL)
-		elog(ERROR, "improper call to spi_dest_startup");
-
-	/* We create the tuple table context as a child of procCxt */
-
-	oldcxt = _SPI_procmem();	/* switch to procedure memory context */
-
-	tuptabcxt = AllocSetContextCreate(CurrentMemoryContext,
-									  "SPI TupTable",
-									  ALLOCSET_DEFAULT_MINSIZE,
-									  ALLOCSET_DEFAULT_INITSIZE,
-									  ALLOCSET_DEFAULT_MAXSIZE);
-	MemoryContextSwitchTo(tuptabcxt);
-
-	_SPI_current->tuptable = tuptable = (SPITupleTable *)
-		palloc0(sizeof(SPITupleTable));
-	tuptable->tuptabcxt = tuptabcxt;
-	tuptable->subid = GetCurrentSubTransactionId();
-
-	/*
-	 * The tuptable is now valid enough to be freed by AtEOSubXact_SPI, so put
-	 * it onto the SPI context's tuptables list.  This will ensure it's not
-	 * leaked even in the unlikely event the following few lines fail.
-	 */
-	slist_push_head(&_SPI_current->tuptables, &tuptable->next);
-
-	/* set up initial allocations */
-	tuptable->alloced = tuptable->free = 128;
-	tuptable->vals = (HeapTuple *) palloc(tuptable->alloced * sizeof(HeapTuple));
-	tuptable->tupdesc = CreateTupleDescCopy(typeinfo);
-
-	MemoryContextSwitchTo(oldcxt);
-=======
-void spi_dest_startup(DestReceiver *self, int operation, TupleDesc typeinfo) {
+void spi_dest_startup(DestReceiver *self, int operation, TupleDesc typeinfo,
+                      BackendContext *backend_state) {
   SPITupleTable *tuptable;
   MemoryContext oldcxt;
   MemoryContext tuptabcxt;
@@ -1563,7 +1513,6 @@
   tuptable->tupdesc = CreateTupleDescCopy(typeinfo);
 
   MemoryContextSwitchTo(oldcxt);
->>>>>>> 48214f14
 }
 
 /*
@@ -1571,43 +1520,8 @@
  *		store tuple retrieved by Executor into SPITupleTable
  *		of current SPI procedure
  */
-<<<<<<< HEAD
-void
-spi_printtup(TupleTableSlot *slot, DestReceiver *self, BackendContext *backend_state)
-{
-	SPITupleTable *tuptable;
-	MemoryContext oldcxt;
-
-	/*
-	 * When called by Executor _SPI_curid expected to be equal to
-	 * _SPI_connected
-	 */
-	if (_SPI_curid != _SPI_connected || _SPI_connected < 0)
-		elog(ERROR, "improper call to spi_printtup");
-	if (_SPI_current != &(_SPI_stack[_SPI_curid]))
-		elog(ERROR, "SPI stack corrupted");
-
-	tuptable = _SPI_current->tuptable;
-	if (tuptable == NULL)
-		elog(ERROR, "improper call to spi_printtup");
-
-	oldcxt = MemoryContextSwitchTo(tuptable->tuptabcxt);
-
-	if (tuptable->free == 0)
-	{
-		tuptable->free = 256;
-		tuptable->alloced += tuptable->free;
-		tuptable->vals = (HeapTuple *) repalloc(tuptable->vals,
-									  tuptable->alloced * sizeof(HeapTuple));
-	}
-
-	tuptable->vals[tuptable->alloced - tuptable->free] =
-		ExecCopySlotTuple(slot);
-	(tuptable->free)--;
-
-	MemoryContextSwitchTo(oldcxt);
-=======
-void spi_printtup(TupleTableSlot *slot, DestReceiver *self) {
+void spi_printtup(TupleTableSlot *slot, DestReceiver *self,
+                  BackendContext *backend_state) {
   SPITupleTable *tuptable;
   MemoryContext oldcxt;
 
@@ -1636,7 +1550,6 @@
   (tuptable->free)--;
 
   MemoryContextSwitchTo(oldcxt);
->>>>>>> 48214f14
 }
 
 /*
