//===----------------------------------------------------------------------===//
//
//                         Peloton
//
// sdbench_workload.cpp
//
// Identification: src/main/sdbench/sdbench_workload.cpp
//
// Copyright (c) 2015-16, Carnegie Mellon University Database Group
//
//===----------------------------------------------------------------------===//


#include <memory>
#include <string>
#include <unordered_map>
#include <vector>
#include <iostream>
#include <ctime>
#include <thread>
#include <algorithm>

#include "expression/expression_util.h"
#include "brain/clusterer.h"

#include "benchmark/sdbench/sdbench_workload.h"
#include "benchmark/sdbench/sdbench_loader.h"

#include "catalog/manager.h"
#include "catalog/schema.h"
#include "common/types.h"
#include "common/value.h"
#include "common/value_factory.h"
#include "common/logger.h"
#include "common/timer.h"
#include "common/macros.h"
#include "concurrency/transaction.h"
#include "concurrency/transaction_manager_factory.h"

#include "executor/executor_context.h"
#include "executor/abstract_executor.h"
#include "executor/aggregate_executor.h"
#include "executor/seq_scan_executor.h"
#include "executor/logical_tile.h"
#include "executor/logical_tile_factory.h"
#include "executor/materialization_executor.h"
#include "executor/projection_executor.h"
#include "executor/insert_executor.h"
#include "executor/update_executor.h"
#include "executor/nested_loop_join_executor.h"
#include "executor/hybrid_scan_executor.h"

#include "expression/abstract_expression.h"
#include "expression/constant_value_expression.h"
#include "expression/tuple_value_expression.h"
#include "expression/comparison_expression.h"
#include "expression/conjunction_expression.h"

#include "index/index_factory.h"

#include "planner/abstract_plan.h"
#include "planner/aggregate_plan.h"
#include "planner/materialization_plan.h"
#include "planner/seq_scan_plan.h"
#include "planner/insert_plan.h"
#include "planner/update_plan.h"
#include "planner/projection_plan.h"
#include "planner/nested_loop_join_plan.h"
#include "planner/hybrid_scan_plan.h"

#include "storage/tile.h"
#include "storage/tile_group.h"
#include "storage/tile_group_header.h"
#include "storage/data_table.h"
#include "storage/table_factory.h"

namespace peloton {
namespace benchmark {
namespace sdbench {

// Tuple id counter
oid_t sdbench_tuple_counter = -1000000;

std::vector<oid_t> column_counts = {50, 500};

expression::AbstractExpression *CreatePredicate(const int tuple_start_offset,
                                                const int tuple_end_offset) {
  // ATTR0 >= LOWER_BOUND && < UPPER_BOUND

  // First, create tuple value expression.
  expression::AbstractExpression *tuple_value_expr_left =
      expression::ExpressionUtil::TupleValueFactory(VALUE_TYPE_INTEGER, 0, 0);

  // Second, create constant value expression.
  Value constant_value_left = ValueFactory::GetIntegerValue(tuple_start_offset);

  expression::AbstractExpression *constant_value_expr_left =
      expression::ExpressionUtil::ConstantValueFactory(constant_value_left);

  // Finally, link them together using an greater than expression.
  expression::AbstractExpression *predicate_left =
      expression::ExpressionUtil::ComparisonFactory(
          EXPRESSION_TYPE_COMPARE_GREATERTHANOREQUALTO,
          tuple_value_expr_left,
          constant_value_expr_left);

  expression::AbstractExpression *tuple_value_expr_right =
      expression::ExpressionUtil::TupleValueFactory(VALUE_TYPE_INTEGER, 0, 0);

  Value constant_value_right = ValueFactory::GetIntegerValue(tuple_end_offset);

  expression::AbstractExpression *constant_value_expr_right =
      expression::ExpressionUtil::ConstantValueFactory(constant_value_right);

  expression::AbstractExpression *predicate_right =
      expression::ExpressionUtil::ComparisonFactory(
          EXPRESSION_TYPE_COMPARE_LESSTHAN,
          tuple_value_expr_right,
          constant_value_expr_right);

  expression::AbstractExpression *predicate =
      expression::ExpressionUtil::ConjunctionFactory(EXPRESSION_TYPE_CONJUNCTION_AND,
                                                     predicate_left,
                                                     predicate_right);

  return predicate;
}

void CreateIndexScanPredicate(std::vector<oid_t>& key_column_ids,
                              std::vector<ExpressionType>& expr_types,
                              std::vector<Value>& values,
                              const int tuple_start_offset,
                              const int tuple_end_offset) {
  key_column_ids.push_back(0);
  expr_types.push_back(ExpressionType::EXPRESSION_TYPE_COMPARE_GREATERTHANOREQUALTO);
  values.push_back(ValueFactory::GetIntegerValue(tuple_start_offset));

  key_column_ids.push_back(0);
  expr_types.push_back(ExpressionType::EXPRESSION_TYPE_COMPARE_LESSTHAN);
  values.push_back(ValueFactory::GetIntegerValue(tuple_end_offset));
}

std::ofstream out("outputfile.summary");

oid_t query_itr;

static void WriteOutput(double duration) {
  // Convert to ms
  duration *= 1000;

  LOG_INFO("----------------------------------------------------------");
  LOG_INFO("%d %d %.3lf %.3lf %.1lf %d %d %d :: %.1lf ms",
           state.layout_mode,
           state.operator_type,
           state.selectivity,
           state.projectivity,
           state.write_ratio,
           state.scale_factor,
           state.column_count,
           state.tuples_per_tilegroup,
           duration);

  out << state.layout_mode << " ";
  out << state.operator_type << " ";
  out << state.selectivity << " ";
  out << state.projectivity << " ";
  out << query_itr << " ";
  out << state.write_ratio << " ";
  out << state.scale_factor << " ";
  out << state.column_count << " ";
  out << state.tuples_per_tilegroup << " ";
  out << duration << "\n";

  out.flush();
}

static int GetLowerBound() {
  int tuple_count = state.scale_factor * state.tuples_per_tilegroup;
  int predicate_offset = 0.1 * tuple_count;

  LOG_TRACE("Tuple count : %d", tuple_count);

  int lower_bound = predicate_offset;
  return lower_bound;
}

static int GetUpperBound() {
  int tuple_count = state.scale_factor * state.tuples_per_tilegroup;
  int selected_tuple_count = state.selectivity * tuple_count;
  int predicate_offset = 0.1 * tuple_count;

  int upper_bound = predicate_offset + selected_tuple_count;
  return upper_bound;
}

static void ExecuteTest(std::vector<executor::AbstractExecutor *> &executors,
                        std::vector<double> columns_accessed, double cost) {
  Timer<> timer;

  auto txn_count = state.transactions;
  bool status = false;

  // Construct sample
  brain::Sample sample(columns_accessed, cost);

  // Run these many transactions
  for (oid_t txn_itr = 0; txn_itr < txn_count; txn_itr++) {
    // Increment query counter
    query_itr++;

    // Reset timer
    timer.Reset();
    timer.Start();

    // Run all the executors
    for (auto executor : executors) {
      status = executor->Init();
      if (status == false) {
        throw Exception("Init failed");
      }

      std::vector<std::unique_ptr<executor::LogicalTile>> result_tiles;

      while (executor->Execute() == true) {
        std::unique_ptr<executor::LogicalTile> result_tile(
            executor->GetOutput());
        result_tiles.emplace_back(result_tile.release());
      }

      // Execute stuff
      executor->Execute();
    }

    // Emit time
    timer.Stop();
    auto time_per_transaction = timer.GetDuration();

    // Record sample
    if (state.fsm == true && cost != 0) {
      sdbench_table->RecordSample(sample);
    }

    WriteOutput(time_per_transaction);
  }

}

std::vector<double> GetColumnsAccessed(const std::vector<oid_t> &column_ids) {
  std::vector<double> columns_accessed;
  std::map<oid_t, oid_t> columns_accessed_map;

  // Init map
  for (auto col : column_ids) columns_accessed_map[col] = 1;

  for (int column_itr = 0; column_itr < state.column_count; column_itr++) {
    auto location = columns_accessed_map.find(column_itr);
    auto end = columns_accessed_map.end();
    if (location != end)
      columns_accessed.push_back(1);
    else
      columns_accessed.push_back(0);
  }

  return columns_accessed;
}

void RunDirectTest() {
  const int lower_bound = GetLowerBound();
  const int upper_bound = GetUpperBound();

  LOG_TRACE("Lower bound : %d", lower_bound);
  LOG_TRACE("Upper bound : %d", upper_bound);

  const bool is_inlined = true;
  auto &txn_manager = concurrency::TransactionManagerFactory::GetInstance();

  auto txn = txn_manager.BeginTransaction();

  /////////////////////////////////////////////////////////
  // SEQ SCAN + PREDICATE
  /////////////////////////////////////////////////////////

  std::unique_ptr<executor::ExecutorContext> context(
      new executor::ExecutorContext(txn));

  // Column ids to be added to logical tile after scan.
  std::vector<oid_t> column_ids;
  oid_t column_count = state.projectivity * state.column_count;

  for (oid_t col_itr = 0; col_itr < column_count; col_itr++) {
    column_ids.push_back(sdbench_column_ids[col_itr]);
  }

  // Create and set up seq scan executor
  auto predicate = CreatePredicate(lower_bound, upper_bound);

  auto index_count = sdbench_table->GetIndexCount();
  index::Index *index = nullptr;
  planner::IndexScanPlan::IndexScanDesc index_scan_desc;

  // Check if ad-hoc index exists
  if(index_count != 0) {

    index = sdbench_table->GetIndex(0);

    std::vector<oid_t> key_column_ids;
    std::vector<ExpressionType> expr_types;
    std::vector<Value> values;
    std::vector<expression::AbstractExpression *> runtime_keys;

    CreateIndexScanPredicate(key_column_ids, expr_types, values,
                             lower_bound, upper_bound);

    index_scan_desc = planner::IndexScanPlan::IndexScanDesc(index,
                                                            key_column_ids,
                                                            expr_types,
                                                            values,
                                                            runtime_keys);
  }

  // Determine hybrid scan type
  auto hybrid_scan_type = state.hybrid_scan_type;
  if(state.layout_mode == LAYOUT_ROW ||
      state.layout_mode == LAYOUT_COLUMN) {
    hybrid_scan_type = HYBRID_SCAN_TYPE_SEQUENTIAL;
  }

  if(state.layout_mode == LAYOUT_HYBRID &&
      index_count != 0) {
    hybrid_scan_type = HYBRID_SCAN_TYPE_HYBRID;
  }

  planner::HybridScanPlan hybrid_scan_node(sdbench_table.get(),
                                           predicate,
                                           column_ids,
                                           index_scan_desc,
                                           hybrid_scan_type);

  executor::HybridScanExecutor hybrid_scan_executor(&hybrid_scan_node,
                                                    context.get());

  //planner::SeqScanPlan seq_scan_node(sdbench_table.get(), predicate, column_ids);
  //executor::SeqScanExecutor seq_scan_executor(&seq_scan_node, context.get());

  /////////////////////////////////////////////////////////
  // MATERIALIZE
  /////////////////////////////////////////////////////////

  // Create and set up materialization executor
  std::vector<catalog::Column> output_columns;
  std::unordered_map<oid_t, oid_t> old_to_new_cols;
  oid_t col_itr = 0;
  for (auto column_id : column_ids) {
    auto column =
        catalog::Column(VALUE_TYPE_INTEGER,
                        GetTypeSize(VALUE_TYPE_INTEGER),
                        std::to_string(column_id),
                        is_inlined);
    output_columns.push_back(column);

    old_to_new_cols[col_itr] = col_itr;
    col_itr++;
  }

  std::shared_ptr<const catalog::Schema> output_schema(
      new catalog::Schema(output_columns));
  bool physify_flag = true;  // is going to create a physical tile
  planner::MaterializationPlan mat_node(old_to_new_cols,
                                        output_schema,
                                        physify_flag);

  executor::MaterializationExecutor mat_executor(&mat_node, nullptr);
  mat_executor.AddChild(&hybrid_scan_executor);

  /////////////////////////////////////////////////////////
  // EXECUTE
  /////////////////////////////////////////////////////////

  std::vector<executor::AbstractExecutor *> executors;
  executors.push_back(&mat_executor);

  /////////////////////////////////////////////////////////
  // COLLECT STATS
  /////////////////////////////////////////////////////////
  double cost = 10;
  column_ids.push_back(0);

  auto columns_accessed = GetColumnsAccessed(column_ids);

  ExecuteTest(executors, columns_accessed, cost);

  txn_manager.CommitTransaction();
}

void RunInsertTest() {
  auto &txn_manager = concurrency::TransactionManagerFactory::GetInstance();

  auto txn = txn_manager.BeginTransaction();

  /////////////////////////////////////////////////////////
  // INSERT
  /////////////////////////////////////////////////////////

  std::unique_ptr<executor::ExecutorContext> context(
      new executor::ExecutorContext(txn));

  std::vector<Value> values;
  Value insert_val = ValueFactory::GetIntegerValue(++sdbench_tuple_counter);
  TargetList target_list;
  DirectMapList direct_map_list;
  std::vector<oid_t> column_ids;

  target_list.clear();
  direct_map_list.clear();

  for (auto col_id = 0; col_id <= state.column_count; col_id++) {
    auto expression =
        expression::ExpressionUtil::ConstantValueFactory(insert_val);
    target_list.emplace_back(col_id, expression);
    column_ids.push_back(col_id);
  }

  std::unique_ptr<const planner::ProjectInfo> project_info(
      new planner::ProjectInfo(std::move(target_list),
                               std::move(direct_map_list)));

  auto orig_tuple_count = state.scale_factor * state.tuples_per_tilegroup;
  auto bulk_insert_count = state.write_ratio * orig_tuple_count;

  LOG_TRACE("Bulk insert count : %lf", bulk_insert_count);
  planner::InsertPlan insert_node(sdbench_table.get(),
                                  std::move(project_info),
                                  bulk_insert_count);
  executor::InsertExecutor insert_executor(&insert_node,
                                           context.get());

  /////////////////////////////////////////////////////////
  // EXECUTE
  /////////////////////////////////////////////////////////

  std::vector<executor::AbstractExecutor *> executors;
  executors.push_back(&insert_executor);

  /////////////////////////////////////////////////////////
  // COLLECT STATS
  /////////////////////////////////////////////////////////
  double cost = 0;
  std::vector<double> columns_accessed;

  ExecuteTest(executors, columns_accessed, cost);

  txn_manager.CommitTransaction();
}

static void Transform(double theta) {
  // Get column map
  auto table_name = sdbench_table->GetName();

  peloton_projectivity = state.projectivity;

  // TODO: Update period ?
  oid_t update_period = 10;
  oid_t update_itr = 0;

  // Transform
  while (state.fsm == true) {
    auto tile_group_count = sdbench_table->GetTileGroupCount();
    auto tile_group_offset = rand() % tile_group_count;

    sdbench_table->TransformTileGroup(tile_group_offset, theta);

    // Update partitioning periodically
    update_itr++;
    if (update_itr == update_period) {
      sdbench_table->UpdateDefaultPartition();
      update_itr = 0;
    }
  }
}

static void BuildIndex(index::Index *index,
                       storage::DataTable *table) {
  oid_t start_tile_group_count = START_OID;
  oid_t table_tile_group_count = table->GetTileGroupCount();
  auto table_schema = table->GetSchema();
  std::unique_ptr<storage::Tuple> tuple_ptr(new storage::Tuple(table_schema, true));

  while (start_tile_group_count < table_tile_group_count &&
      state.fsm == true) {
<<<<<<< HEAD

    auto tile_group = table->GetTileGroup(start_tile_group_count++);
    auto tile_group_id = tile_group->GetTileGroupId();
=======
  
    table_tile_group_count = table->GetTileGroupCount();
    auto tile_group =
        table->GetTileGroup(start_tile_group_count++);
>>>>>>> 3683a87c
    oid_t active_tuple_count = tile_group->GetNextTupleSlot();

    for (oid_t tuple_id = 0; tuple_id < active_tuple_count; tuple_id++) {
      // Copy over the tuple
      tile_group->CopyTuple(tuple_id, tuple_ptr.get());

      // Set the location
      ItemPointer location(tile_group_id, tuple_id);

      // TODO: Adds an entry in ALL the indexes
      // (should only insert in specific index)
      table->InsertInIndexes(tuple_ptr.get(), location);
    }

    // Update indexed tile group offset (set of tgs indexed)
    index->IncrementIndexedTileGroupOffset();
  }

}

static void RunAdaptTest() {
  double direct_low_proj = 0.06;
  double insert_write_ratio = 0.005;

  state.projectivity = direct_low_proj;
  state.operator_type = OPERATOR_TYPE_DIRECT;
  RunDirectTest();

  state.write_ratio = insert_write_ratio;
  state.operator_type = OPERATOR_TYPE_INSERT;
  RunInsertTest();
  state.write_ratio = 0.0;

  state.projectivity = direct_low_proj;
  state.operator_type = OPERATOR_TYPE_DIRECT;
  RunDirectTest();

  state.write_ratio = insert_write_ratio;
  state.operator_type = OPERATOR_TYPE_INSERT;
  RunInsertTest();
  state.write_ratio = 0.0;
}

std::vector<LayoutType> adapt_layouts = {LAYOUT_ROW, LAYOUT_COLUMN, LAYOUT_HYBRID};

std::vector<oid_t> adapt_column_counts = {column_counts[1]};

void RunAdaptExperiment() {
  auto orig_transactions = state.transactions;
  std::thread transformer;
  std::thread index_builder;

  state.transactions = 100;   // 25

  state.selectivity = 0.06;
  state.adapt = true;
  double theta = 0.0;

  // Go over all column counts
  for (auto column_count : adapt_column_counts) {
    state.column_count = column_count;

    // Generate sequence
    GenerateSequence(state.column_count);

    // Go over all layouts
    for (auto layout : adapt_layouts) {
      // Set layout
      state.layout_mode = layout;
      peloton_layout_mode = state.layout_mode;

      LOG_INFO("*****************************************************");

      state.projectivity = 1.0;
      peloton_projectivity = state.projectivity;
      CreateAndLoadTable((LayoutType)peloton_layout_mode);

      // Reset query counter
      query_itr = 0;

      if (state.layout_mode == LAYOUT_HYBRID) {
        state.fsm = true;
        peloton_fsm = true;

        // Launch transformer
        transformer = std::thread(Transform, theta);

        // Create an ad-hoc index
        CreateIndex();

        // Launch index build
        index_builder = std::thread(BuildIndex,
                                    sdbench_table->GetIndex(0),
                                    sdbench_table.get());
      }

      // Run adapt test
      RunAdaptTest();

      // Stop transformer
      if (state.layout_mode == LAYOUT_HYBRID) {
        state.fsm = false;
        peloton_fsm = false;

        transformer.join();

        index_builder.join();
      }
    }
  }

  // Reset
  state.transactions = orig_transactions;
  state.adapt = false;
  query_itr = 0;

  out.close();
}


}  // namespace sdbench
}  // namespace benchmark
}  // namespace peloton<|MERGE_RESOLUTION|>--- conflicted
+++ resolved
@@ -487,16 +487,10 @@
 
   while (start_tile_group_count < table_tile_group_count &&
       state.fsm == true) {
-<<<<<<< HEAD
-
+    table_tile_group_count = table->GetTileGroupCount();
     auto tile_group = table->GetTileGroup(start_tile_group_count++);
     auto tile_group_id = tile_group->GetTileGroupId();
-=======
-  
-    table_tile_group_count = table->GetTileGroupCount();
-    auto tile_group =
-        table->GetTileGroup(start_tile_group_count++);
->>>>>>> 3683a87c
+
     oid_t active_tuple_count = tile_group->GetNextTupleSlot();
 
     for (oid_t tuple_id = 0; tuple_id < active_tuple_count; tuple_id++) {
