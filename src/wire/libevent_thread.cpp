--- conflicted
+++ resolved
@@ -106,15 +106,9 @@
 
   // Check thread's start/close flag every one second
   struct timeval one_seconds = {1, 0};
-<<<<<<< HEAD
-  SetTimeoutEvent(event_new(libevent_base_, -1, EV_TIMEOUT | EV_PERSIST,
-                            ThreadControl_Callback, this));
+
+  SetTimeoutEvent(event_new(libevent_base_, -1, EV_TIMEOUT | EV_PERSIST,ControlCallback::ThreadControl_Callback, this));
   event_add(GetTimeoutEvent(), &one_seconds);
-=======
-  ev_timeout = event_new(libevent_base_, -1, EV_TIMEOUT | EV_PERSIST,
-                         ControlCallback::ThreadControl_Callback, this);
-  event_add(ev_timeout, &one_seconds);
->>>>>>> 3bbb0c23
 
   if (event_add(GetNewConnEvent(), 0) == -1) {
     LOG_ERROR("Can't monitor libevent notify pipe\n");
