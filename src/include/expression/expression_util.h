//===----------------------------------------------------------------------===//
//
//                         Peloton
//
// expression_util.h
//
// Identification: src/include/expression/expression_util.h
//
// Copyright (c) 2015-16, Carnegie Mellon University Database Group
//
//===----------------------------------------------------------------------===//

#pragma once

#include <sstream>
#include <string>
#include <vector>

#include "catalog/catalog.h"
#include "catalog/schema.h"
#include "expression/aggregate_expression.h"
#include "expression/case_expression.h"
#include "expression/comparison_expression.h"
#include "expression/conjunction_expression.h"
#include "expression/constant_value_expression.h"
#include "expression/function_expression.h"
#include "expression/operator_expression.h"
#include "expression/parameter_value_expression.h"
#include "include/function/string_functions.h"
#include "expression/tuple_value_expression.h"
#include "index/index.h"

namespace peloton {
namespace expression {

class ExpressionUtil {
 public:
  /**
   * This function generates a TupleValue expression from the column name
   */
  static AbstractExpression *ConvertToTupleValueExpression(
      catalog::Schema *schema, std::string column_name) {
    auto column_id = schema->GetColumnID(column_name);
    // If there is no column with this name
    if (column_id > schema->GetColumnCount()) {
      LOG_TRACE("Could not find column name %s in schema: %s",
                column_name.c_str(), schema->GetInfo().c_str());
      return nullptr;
    }
    LOG_TRACE("Column id in table: %u", column_id);
    expression::TupleValueExpression *expr =
        new expression::TupleValueExpression(schema->GetType(column_id), 0,
                                             column_id);
    return expr;
  }

  /**
   * This function converts each ParameterValueExpression in an expression tree
   * to
   * a value from the value vector
   */
  static void ConvertParameterExpressions(
      expression::AbstractExpression *expression,
      std::vector<type::Value> *values, catalog::Schema *schema) {
    LOG_TRACE("expression: %s", expression->GetInfo().c_str());

    if (expression->GetChild(0)) {
      LOG_TRACE("expression->left: %s",
                expression->GetChild(0)->GetInfo().c_str());
      if (expression->GetChild(0)->GetExpressionType() ==
          ExpressionType::VALUE_PARAMETER) {
        // left expression is parameter
        auto left = (ParameterValueExpression *)expression->GetChild(0);
        auto value =
            new ConstantValueExpression(values->at(left->GetValueIdx()));
        LOG_TRACE("left in vector type: %s",
                  values->at(left->GetValueIdx()).GetInfo().c_str());
        LOG_TRACE("Setting parameter %u to value %s", left->GetValueIdx(),
                  value->GetValue().GetInfo().c_str());
        expression->SetChild(0, value);
      } else {
        ConvertParameterExpressions(expression->GetModifiableChild(0), values,
                                    schema);
      }
    }

    if (expression->GetChild(1)) {
      LOG_TRACE("expression->right: %s",
                expression->GetChild(1)->GetInfo().c_str());
      if (expression->GetChild(1)->GetExpressionType() ==
          ExpressionType::VALUE_PARAMETER) {
        // right expression is parameter
        auto right = (ParameterValueExpression *)expression->GetChild(1);
        LOG_TRACE("right in vector type: %s",
                  values->at(right->GetValueIdx()).GetInfo().c_str());
        auto value =
            new ConstantValueExpression(values->at(right->GetValueIdx()));
        LOG_TRACE("Setting parameter %u to value %s", right->GetValueIdx(),
                  value->GetValue().GetInfo().c_str());
        expression->SetChild(1, value);
      } else {
        ConvertParameterExpressions(expression->GetModifiableChild(1), values,
                                    schema);
      }
    }
  }

  /*
   * This function removes all the terms related to indexed columns within an
   * expression. The expression passed in may be modified.
   *
   * NOTE:
   * 1. This should only be called after we check that the predicate is index
   * searchable. That means there are only "and" conjunctions.
   * 2. This will remove constant expression as well (something like 2+3=7). But
   * that shouldn't be included in the scan predicate anyway. We should handle
   * that special case.
   */
  static AbstractExpression *RemoveTermsWithIndexedColumns(
      AbstractExpression *expression, std::shared_ptr<index::Index> index) {
    LOG_TRACE("Expression Type --> %s",
              ExpressionTypeToString(expression->GetExpressionType()).c_str());

    size_t children_size = expression->GetChildrenSize();

    // Return itself if the TupleValueExpression is not indexed.
    if (expression->GetExpressionType() == ExpressionType::VALUE_TUPLE) {
      auto tuple_expr = (expression::TupleValueExpression *)expression;
      std::string col_name(tuple_expr->GetColumnName());

      LOG_TRACE("Check for TupleValueExpression with column %s",
                col_name.c_str());

      bool indexed = false;
      for (auto &indexed_column : index->GetKeySchema()->GetColumns()) {
        if (indexed_column.GetName() == col_name) {
          LOG_TRACE("Found indexed column");
          indexed = true;
          break;
        }
      }

      if (!indexed) return expression;
    }

    // LM: If it's an indexed TupleValueExpression or other
    // ConstantValueExpression/ParameterValueExpression, then it's removable.
    // Right now I couldn't think of other cases, so otherwise it's not handled.
    if (children_size == 0) {
      PL_ASSERT(
          expression->GetExpressionType() == ExpressionType::VALUE_TUPLE ||
          expression->GetExpressionType() == ExpressionType::VALUE_CONSTANT ||
          expression->GetExpressionType() == ExpressionType::VALUE_PARAMETER);
      return nullptr;
    }

    // Otherwise it's an operator expression. We have to check the children.
    bool fully_removable = true;
    bool partial_removable = false;

    std::vector<AbstractExpression *> new_children;
    for (size_t i = 0; i < children_size; ++i) {
      auto child_expr = expression->GetModifiableChild(i);
      auto new_child = RemoveTermsWithIndexedColumns(child_expr, index);
      new_children.push_back(new_child);

      if (new_child != nullptr)
        fully_removable = false;
      else
        partial_removable = true;
    }

    LOG_TRACE("fully_removable: %d", fully_removable);
    LOG_TRACE("partial_removable: %d", partial_removable);

    if (fully_removable) return nullptr;

    // Only in an 'and' expression, we may be able to remove one literal
    if (expression->GetExpressionType() == ExpressionType::CONJUNCTION_AND) {
      // If one child is removable, return the other child
      if (partial_removable) {
        for (auto child : new_children)
          if (child != nullptr) return child->Copy();
      } else {
        // Otherwise replace the child expressions with tailored ones
        for (size_t i = 0; i < children_size; ++i) {
          if (expression->GetModifiableChild(i) != new_children[i]) {
            LOG_TRACE("Setting new child at idx: %ld", i);
            expression->SetChild(i, new_children[i]);
          }
        }
      }
    }

    return expression;
  }

  static AbstractExpression *TupleValueFactory(type::TypeId value_type,
                                               const int tuple_idx,
                                               const int value_idx) {
    return new TupleValueExpression(value_type, tuple_idx, value_idx);
  }

  static AbstractExpression *ConstantValueFactory(const type::Value &value) {
    return new ConstantValueExpression(value);
  }

  static AbstractExpression *ComparisonFactory(ExpressionType type,
                                               AbstractExpression *left,
                                               AbstractExpression *right) {
    return new ComparisonExpression(type, left, right);
  }

  static AbstractExpression *ConjunctionFactory(ExpressionType type,
                                                AbstractExpression *left,
                                                AbstractExpression *right) {
    return new ConjunctionExpression(type, left, right);
  }

  static AbstractExpression *OperatorFactory(ExpressionType type,
                                             type::TypeId value_type,
                                             AbstractExpression *left,
                                             AbstractExpression *right) {
    return new OperatorExpression(type, value_type, left, right);
  }

  static AbstractExpression *OperatorFactory(
      ExpressionType type, type::TypeId value_type, AbstractExpression *expr1,
      AbstractExpression *expr2, UNUSED_ATTRIBUTE AbstractExpression *expr3,
      UNUSED_ATTRIBUTE AbstractExpression *expr4) {
    switch (type) {
      default:
        return new OperatorExpression(type, value_type, expr1, expr2);
    }
  }

  static AbstractExpression *ConjunctionFactory(
      ExpressionType type,
      const std::list<expression::AbstractExpression *> &child_exprs) {
    if (child_exprs.empty())
      return new ConstantValueExpression(
          type::ValueFactory::GetBooleanValue(true));
    AbstractExpression *left = nullptr;
    AbstractExpression *right = nullptr;
    for (auto expr : child_exprs) {
      left = expr;
      right = new ConjunctionExpression(type, left, right);
    }
    return left;
  }

  inline static bool IsAggregateExpression(AbstractExpression *expr) {
    return IsAggregateExpression(expr->GetExpressionType());
  }

  inline static bool IsAggregateExpression(ExpressionType type) {
    switch (type) {
      case ExpressionType::AGGREGATE_COUNT:
      case ExpressionType::AGGREGATE_COUNT_STAR:
      case ExpressionType::AGGREGATE_SUM:
      case ExpressionType::AGGREGATE_MIN:
      case ExpressionType::AGGREGATE_MAX:
      case ExpressionType::AGGREGATE_AVG:
        return true;
      default:
        return false;
    }
  }

  inline static bool IsOperatorExpression(ExpressionType type) {
    switch (type) {
      case ExpressionType::OPERATOR_PLUS:
      case ExpressionType::OPERATOR_MINUS:
      case ExpressionType::OPERATOR_MULTIPLY:
      case ExpressionType::OPERATOR_DIVIDE:
      case ExpressionType::OPERATOR_CONCAT:
      case ExpressionType::OPERATOR_MOD:
      case ExpressionType::OPERATOR_CAST:
      case ExpressionType::OPERATOR_NOT:
      case ExpressionType::OPERATOR_IS_NULL:
      case ExpressionType::OPERATOR_EXISTS:
      case ExpressionType::OPERATOR_UNARY_MINUS:
        return true;
      default:
        return false;
    }
  }

  inline static ExpressionType ReverseComparisonExpressionType(
      ExpressionType type) {
    switch (type) {
      case ExpressionType::COMPARE_GREATERTHAN:
        return ExpressionType::COMPARE_LESSTHANOREQUALTO;
      case ExpressionType::COMPARE_GREATERTHANOREQUALTO:
        return ExpressionType::COMPARE_LESSTHAN;
      case ExpressionType::COMPARE_LESSTHAN:
        return ExpressionType::COMPARE_GREATERTHANOREQUALTO;
      case ExpressionType::COMPARE_LESSTHANOREQUALTO:
        return ExpressionType::COMPARE_GREATERTHAN;
      default:
        return type;
    }
  }

  /**
   * Generate a pretty-printed string representation of the entire
   * Expresssion tree for the given root node
   */
  static std::string GetInfo(AbstractExpression *expr) {
    std::ostringstream os;
    std::string spacer("");
    GetInfo(expr, os, spacer);
    return os.str();
  }

 private:
  /**
   * Internal method for recursively traversing the expression tree
   * and generating debug output
   */
  static void GetInfo(const AbstractExpression *expr, std::ostringstream &os,
                      std::string spacer) {
    ExpressionType etype = expr->GetExpressionType();
    type::TypeId vtype = expr->GetValueType();

    // Basic Information
    os << spacer << "+ " << ExpressionTypeToString(etype) << "::"
       << "ValueType[" << TypeIdToString(vtype) << "]";

    switch (etype) {
      case ExpressionType::VALUE_CONSTANT: {
        const ConstantValueExpression *c_expr =
            dynamic_cast<const ConstantValueExpression *>(expr);
        os << " -> Value=" << c_expr->GetValue().ToString();
        break;
      }
      default: { break; }
    }  // SWITCH

    os << std::endl;
    spacer += "   ";
    for (int i = 0, cnt = expr->GetChildrenSize(); i < cnt; i++) {
      GetInfo(expr->GetChild(i), os, spacer);
    }
    return;
  }

 public:
  // TODO: Andy is commenting this out for now so that he can come back
  // 	 	 and fix it once we sort out our catalog information.
  //
  //  /**
  //   * Return a list of all of the catalog::Column objects referenced
  //   * in the given expression tree
  //   */
  //  static std::vector<catalog::Column> GetReferencedColumns(
  //		  catalog::Catalog *catalog,
  //		  AbstractExpression *expr) {
  //	  PL_ASSERT(catalog != nullptr);
  //	  PL_ASSERT(expr != nullptr);
  //	  std::vector<catalog::Column> columns;
  //
  //	  GetReferencedColumns(catalog, expr, columns);
  //
  //	  return (columns);
  //  }
  //
  // private:
  //
  //  static void GetReferencedColumns(
  //		  catalog::Catalog *catalog,
  //		  const AbstractExpression *expr,
  //		  std::vector<catalog::Column> &columns) {
  //
  //	  ExpressionType etype = expr->GetExpressionType();
  //	  if (etype == ExpressionType::VALUE_TUPLE) {
  //		  // TODO: Get the table + column name and grab the
  //		  // the handle from schema object!
  //		  const TupleValueExpression t_expr = dynamic_cast<const
  // TupleValueExpression*>(expr);
  //		  // catalog->Get
  //
  //	  }
  //
  //    }

 public:
  /**
  * Generate a set of table alias included in an expression
  */
  static void GenerateTableAliasSet(
      const AbstractExpression *expr,
      std::unordered_set<std::string> &table_alias_set) {
    if (expr->GetExpressionType() == ExpressionType::VALUE_TUPLE) {
      table_alias_set.insert(
          reinterpret_cast<const TupleValueExpression *>(expr)->GetTableName());
    } else {
      for (size_t i = 0; i < expr->GetChildrenSize(); i++)
        GenerateTableAliasSet(expr->GetChild(i), table_alias_set);
    }
  }

  /**
   * TODO(boweic): this function may not be efficient, in the future we may want
   * to add expressions to groups so that we do not need to walk through the
   * expression tree when judging '==' each time
   *
   * Convert all expression in the current expression tree that is in
   * child_expr_map to tuple value expression with corresponding column offset
   * of the input child tuple. This is used for handling projection
   * on situations like aggregate function (e.g. SELECT sum(a)+max(b) FROM ...
   * GROUP BY ...) when input columns contain sum(a) and sum(b). We need to
   * treat them as tuple value expression in the projection plan. This function
   *should always be called before calling EvaluateExpression
   *
   * Please notice that this function should only apply to copied expression
   *since it would modify the current expression. We do not want to modify the
   *original expression since it may be referenced in other places
   */
  static void ConvertToTvExpr(AbstractExpression *expr,
                              ExprMap &child_expr_map) {
    for (size_t i = 0; i < expr->GetChildrenSize(); i++) {
      auto child_expr = expr->GetModifiableChild(i);
      if (child_expr->GetExpressionType() != ExpressionType::VALUE_TUPLE &&
          child_expr_map.count(child_expr)) {
        // EvaluateExpression({child_expr_map}, child_expr);
        expr->SetChild(i,
                       new TupleValueExpression(child_expr->GetValueType(), 0,
                                                child_expr_map[child_expr]));
      } else {
        ConvertToTvExpr(child_expr, child_expr_map);
      }
    }
  }

  /**
   * Generate a vector to store expressions in output order
   */
  static std::vector<AbstractExpression *> GenerateOrderedOutputExprs(
      ExprMap &expr_map) {
    std::vector<AbstractExpression *> ordered_expr(expr_map.size());
    for (auto iter : expr_map) ordered_expr[iter.second] = iter.first;
    return ordered_expr;
  }

  /**
   * Walks an expression trees and find all AggregationExprs subtrees.
   */
  static void GetAggregateExprs(std::vector<AggregateExpression *> &aggr_exprs,
                                AbstractExpression *expr) {
    std::vector<TupleValueExpression *> dummy_tv_exprs;
    GetAggregateExprs(aggr_exprs, dummy_tv_exprs, expr);
  }

  /**
   * Walks an expression trees and find all AggregationExprs and TupleValueExprs
   * subtrees.
   */
  static void GetAggregateExprs(std::vector<AggregateExpression *> &aggr_exprs,
                                std::vector<TupleValueExpression *> &tv_exprs,
                                AbstractExpression *expr) {
    size_t children_size = expr->GetChildrenSize();
    if (IsAggregateExpression(expr->GetExpressionType())) {
      auto aggr_expr = reinterpret_cast<AggregateExpression *>(expr);
      aggr_exprs.push_back(aggr_expr);
    } else if (expr->GetExpressionType() == ExpressionType::VALUE_TUPLE) {
      tv_exprs.push_back((TupleValueExpression *)expr);
    } else {
      for (size_t i = 0; i < children_size; i++)
        GetAggregateExprs(aggr_exprs, tv_exprs, expr->GetModifiableChild(i));
    }
  }

  /**
   * Walks an expression trees and find all TupleValueExprs in the tree, add
   * them to a map for order preserving.
   */
  static void GetTupleValueExprs(ExprMap &expr_map, AbstractExpression *expr) {
    size_t children_size = expr->GetChildrenSize();
    for (size_t i = 0; i < children_size; i++)
      GetTupleValueExprs(expr_map, expr->GetModifiableChild(i));

    // Here we need a deep copy to void double delete subtree
    if (expr->GetExpressionType() == ExpressionType::VALUE_TUPLE)
      expr_map.emplace(expr, expr_map.size());
  }

  /**
   * Walks an expression trees and find all TupleValueExprs in the tree
   */
  static void GetTupleValueExprs(ExprSet &expr_set, AbstractExpression *expr) {
    if (expr == nullptr) return;
    size_t children_size = expr->GetChildrenSize();
    for (size_t i = 0; i < children_size; i++)
      GetTupleValueExprs(expr_set, expr->GetModifiableChild(i));

    if (expr->GetExpressionType() == ExpressionType::VALUE_TUPLE)
      expr_set.insert(expr);
  }

  /**
   * Walks an expression trees. Set the value_idx for the leaf tuple_value_expr
   * Deduce the return value type of expression. Set the function ptr for
   * function expression.
   *
   * Plz notice: this function should only be used in the optimizer.
   * The following version TransformExpression will eventually be depracated
   */
  static void EvaluateExpression(const std::vector<ExprMap> &expr_maps,
                                 AbstractExpression *expr) {
    // To evaluate the return type, we need a bottom up approach.
    if (expr == nullptr) return;
    size_t children_size = expr->GetChildrenSize();
    for (size_t i = 0; i < children_size; i++)
      EvaluateExpression(expr_maps, expr->GetModifiableChild(i));

    if (expr->GetExpressionType() == ExpressionType::VALUE_TUPLE) {
      // Point to the correct column returned in the logical tuple underneath
      // HACK: Need to construct shared_ptr for probing but not want the
      // shared_ptr to delete the object. Use alias constructor
      auto tup_expr = (TupleValueExpression *)expr;
      size_t tuple_idx = 0;
      for (auto &expr_map : expr_maps) {
        auto iter = expr_map.find(expr);
        if (iter != expr_map.end()) {
          tup_expr->SetValueIdx(iter->second, tuple_idx);
          break;
        }
        ++tuple_idx;
      }
    } else if (IsAggregateExpression(expr->GetExpressionType())) {
      auto aggr_expr = (AggregateExpression *)expr;
      auto &expr_map = expr_maps[0];
      auto iter = expr_map.find(expr);
      if (iter != expr_map.end()) aggr_expr->SetValueIdx(iter->second);
    } else if (expr->GetExpressionType() == ExpressionType::FUNCTION) {
      auto func_expr = (expression::FunctionExpression *)expr;
      std::vector<type::TypeId> argtypes;
      for (size_t i = 0; i < children_size; i++)
        argtypes.push_back(expr->GetChild(i)->GetValueType());
      // Check and set the function ptr
      auto catalog = catalog::Catalog::GetInstance();
      const catalog::FunctionData &func_data =
          catalog->GetFunction(func_expr->GetFuncName(), argtypes);
      LOG_INFO("Function %s found in the catalog",
               func_data.func_name_.c_str());
      LOG_INFO("Argument num: %ld", func_data.argument_types_.size());
      func_expr->SetFunctionExpressionParameters(
          func_data.func_, func_data.return_type_, func_data.argument_types_);
    } else if (expr->GetExpressionType() ==
               ExpressionType::OPERATOR_CASE_EXPR) {
      auto case_expr = reinterpret_cast<expression::CaseExpression *>(expr);
      for (size_t i = 0; i < case_expr->GetWhenClauseSize(); i++) {
        EvaluateExpression(expr_maps, case_expr->GetWhenClauseCond(i));
      }
    }
  }

  /**
   * Extract join columns id from expr
   * For example, expr = (expr_1) AND (expr_2) AND (expr_3)
   * we only extract expr_i that have the format (l_table.a = r_table.b)
   * i.e. expr that is equality check for tuple columns from both of
   * the underlying tables
   *
   * remove set to true if we want to return a newly created expr with
   * join columns removed from expr
   */

  static expression::AbstractExpression *ExtractJoinColumns(
      std::vector<std::unique_ptr<const expression::AbstractExpression>>
          &l_column_exprs,
      std::vector<std::unique_ptr<const expression::AbstractExpression>>
          &r_column_exprs,
      const expression::AbstractExpression *expr) {
    if (expr == nullptr) return nullptr;
    if (expr->GetExpressionType() == ExpressionType::CONJUNCTION_AND) {
      auto left_expr =
          ExtractJoinColumns(l_column_exprs, r_column_exprs, expr->GetChild(0));

      auto right_expr =
          ExtractJoinColumns(l_column_exprs, r_column_exprs, expr->GetChild(1));

      expression::AbstractExpression *root = nullptr;

      if (left_expr == nullptr || right_expr == nullptr) {
        // Remove the CONJUNCTION_AND if left child or right child (or both)
        // is removed
        if (left_expr != nullptr) root = left_expr;
        if (right_expr != nullptr) root = right_expr;
      } else
        root = ConjunctionFactory(ExpressionType::CONJUNCTION_AND, left_expr,
                                  right_expr);

      return root;
    } else if (expr->GetExpressionType() == ExpressionType::COMPARE_EQUAL) {
      // TODO support arbitary comarison when executor add support
      // If left tuple and right tuple are from different child
      // then add to join column
      auto l_expr = expr->GetChild(0);
      auto r_expr = expr->GetChild(1);
      // TODO support arbitary expression
      if (l_expr->GetExpressionType() == ExpressionType::VALUE_TUPLE &&
          r_expr->GetExpressionType() == ExpressionType::VALUE_TUPLE) {
        auto l_tuple_idx =
            reinterpret_cast<const expression::TupleValueExpression *>(l_expr)
                ->GetTupleId();
        auto r_tuple_idx =
            reinterpret_cast<const expression::TupleValueExpression *>(r_expr)
                ->GetTupleId();

        // If it can be removed then return nullptr
        if (l_tuple_idx != r_tuple_idx) {
          auto l_value_idx =
              reinterpret_cast<const expression::TupleValueExpression *>(l_expr)
                  ->GetColumnId();
          auto r_value_idx =
              reinterpret_cast<const expression::TupleValueExpression *>(r_expr)
                  ->GetColumnId();
          if (l_tuple_idx == 0) {
            l_column_exprs.emplace_back(new expression::TupleValueExpression(
                l_expr->GetValueType(), 0, l_value_idx));
            r_column_exprs.emplace_back(new expression::TupleValueExpression(
                r_expr->GetValueType(), 0, r_value_idx));
          } else {
            l_column_exprs.emplace_back(new expression::TupleValueExpression(
                l_expr->GetValueType(), 0, r_value_idx));
            r_column_exprs.emplace_back(new expression::TupleValueExpression(
                r_expr->GetValueType(), 0, l_value_idx));
          }
          return nullptr;
        }
      }
    }

    return expr->Copy();
  }

  /*
   * Recursively call on each child and fill in the predicate array.
   * Returns true for zone mappable predicate.
   * */
  static bool GetPredicateForZoneMap(
      std::vector<storage::PredicateInfo> &predicate_restrictions,
      const expression::AbstractExpression *expr) {
    if (expr == nullptr) {
      return false;
    }
    auto expr_type = expr->GetExpressionType();
    // If its and, split children and parse again
    if (expr_type == ExpressionType::CONJUNCTION_AND) {
      bool left_expr =
          GetPredicateForZoneMap(predicate_restrictions, expr->GetChild(0));
      bool right_expr =
          GetPredicateForZoneMap(predicate_restrictions, expr->GetChild(1));

      if ((!left_expr) || (!right_expr)) {
        return false;
      }
      return true;

    } else if (expr_type == ExpressionType::COMPARE_EQUAL ||
               expr_type == ExpressionType::COMPARE_LESSTHAN ||
               expr_type == ExpressionType::COMPARE_LESSTHANOREQUALTO ||
               expr_type == ExpressionType::COMPARE_GREATERTHAN ||
               expr_type == ExpressionType::COMPARE_GREATERTHANOREQUALTO) {
      // The right child should be a constant.
      auto right_child = expr->GetModifiableChild(1);

      if (right_child->GetExpressionType() == ExpressionType::VALUE_CONSTANT) {
        auto right_exp = (const expression::ConstantValueExpression
                              *)(expr->GetModifiableChild(1));
        auto predicate_val = right_exp->GetValue();
        // Get the column id for this predicate
        auto left_exp =
            (const expression::TupleValueExpression *)(expr->GetModifiableChild(
                0));
        int col_id = left_exp->GetColumnId();

        auto comparison_operator = (int)expr->GetExpressionType();
        storage::PredicateInfo p_info;

        p_info.col_id = col_id;
        p_info.comparison_operator = comparison_operator;
        p_info.predicate_value = predicate_val;

        predicate_restrictions.push_back(p_info);
        return true;
      }
    }
    return false;
  }

  /*
   * Check whether two vectors of expression equal to each other.
   * ordered flag indicate whether the comparison should consider the order.
   * */
  static bool EqualExpressions(
      const std::vector<std::shared_ptr<expression::AbstractExpression>> &l,
      const std::vector<std::shared_ptr<expression::AbstractExpression>> &r,
      bool ordered = false) {
    if (l.size() != r.size()) return false;
    // Consider expression order in the comparison
    if (ordered) {
      size_t num_exprs = l.size();
      for (size_t i = 0; i < num_exprs; i++)
        if (*l[i].get() == *r[i].get()) return false;
      return true;
    } else {
      ExprSet l_set, r_set;
      for (auto expr : l) l_set.insert(expr.get());
      for (auto expr : r) r_set.insert(expr.get());
      return l_set == r_set;
    }
  }

  /*
<<<<<<< HEAD
   * Join all Annotated Exprs in the vector by AND operators, return a copy */
  static std::unique_ptr<expression::AbstractExpression> JoinAnnotatedExprs(
      const std::vector<AnnotatedExpression> &exprs) {
    if (exprs.empty()) {
      return nullptr;
    }
    std::unique_ptr<expression::AbstractExpression> curr_expr(
        exprs[0].expr->Copy());
    for (size_t i = 1; i < exprs.size(); ++i) {
      std::unique_ptr<expression::AbstractExpression> next_expr(
          new expression::ConjunctionExpression(ExpressionType::CONJUNCTION_AND,
                                                curr_expr.release(),
                                                exprs[i].expr->Copy()));
      curr_expr = std::move(next_expr);
    }
    return curr_expr;
  }

  /* All following functions will be depracated when switch to new optimizer */

  /**
   * Walks an expression tree and fills in information about
   * columns and functions in their respective objects given a
   * set of schemas.
   */
  static void TransformExpression(std::vector<const catalog::Schema *> &schemas,
                                  AbstractExpression *expr) {
    bool dummy;
    TransformExpression(nullptr, nullptr, expr, schemas, dummy, false);
  }

  /**
   * Walks an expression tree and fills in information about
   * columns and functions in their respective objects given a
   * schema
   */
  static void TransformExpression(const catalog::Schema *schema,
                                  AbstractExpression *expr) {
    bool dummy;
    std::vector<const catalog::Schema *> schemas = {schema};
    TransformExpression(nullptr, nullptr, expr, schemas, dummy, false);
  }

  /**
   * This function walks an expression tree and fills in information about
   * columns and functions. Also generates a list of column ids we need to
   * fetch
   * from the base tile groups. Simultaneously generates a mapping of the
   * original column
   * id to the id in the logical tiles returned by the base tile groups
   *
   * This function is useful in determining information used by projection
   * plans
   */
  static void TransformExpression(std::vector<oid_t> &column_ids,
                                  AbstractExpression *expr,
                                  const catalog::Schema &schema,
                                  bool &needs_projection) {
    std::vector<std::unordered_map<oid_t, oid_t>> column_mapping = {
        std::unordered_map<oid_t, oid_t>()};
    std::vector<const catalog::Schema *> schemas = {&schema};
    TransformExpression(&column_mapping, &column_ids, expr, schemas,
                        needs_projection, true);
  }

 private:
  /**
   * this is a private function for transforming expressions as described
   * above
   *
   * find columns determines if we are building a column_mapping and
   * column_ids
   * or we are just transforming
   * the expressions
   */
  static void TransformExpression(
      std::vector<std::unordered_map<oid_t, oid_t>> *column_mapping,
      std::vector<oid_t> *column_ids, AbstractExpression *expr,
      std::vector<const catalog::Schema *> &schemas, bool &needs_projection,
      bool find_columns) {
    if (expr == nullptr) {
      return;
    }
    size_t num_children = expr->GetChildrenSize();
    // do dfs to transform all children
    for (size_t child = 0; child < num_children; child++) {
      TransformExpression(column_mapping, column_ids,
                          expr->GetModifiableChild(child), schemas,
                          needs_projection, find_columns);
    }
    // if this is a column, we need to find if it is exists in the schema
    if (expr->GetExpressionType() == ExpressionType::VALUE_TUPLE &&
        expr->GetValueType() == type::TypeId::INVALID) {
      auto val_expr = (expression::TupleValueExpression *)expr;
      oid_t col_id = -1;
      oid_t index = -1;
      catalog::Column column;
      for (int i = 0; i < (int)schemas.size(); i++) {
        auto &schema = schemas[i];
        col_id = schema->GetColumnID(val_expr->GetColumnName());
        if (col_id != (oid_t)-1) {
          index = i;
          column = schema->GetColumn(col_id);
          break;
        }
      }
      // exception if we can't find the requested column by name
      if (col_id == (oid_t)-1) {
        throw Exception("Column " + val_expr->GetColumnName() + " not found");
      }
      // make sure the column we need is returned from the scan
      // and we know where it is (for projection)
      size_t mapped_position;
      if (find_columns) {
        if ((*column_mapping)[index].count(col_id) == 0) {
          mapped_position = column_ids->size();
          column_ids->push_back(col_id);
          (*column_mapping)[index][col_id] = mapped_position;
        } else {
          mapped_position = (*column_mapping)[index][col_id];
        }
      } else {
        mapped_position = col_id;
      }
      auto type = column.GetType();
      // set the expression name to the alias if we have one
      if (val_expr->alias.size() > 0) {
        val_expr->expr_name_ = val_expr->alias;
      } else {
        val_expr->expr_name_ = val_expr->GetColumnName();
      }
      // point to the correct column returned in the logical tuple underneath
      val_expr->SetTupleValueExpressionParams(type, mapped_position, 0);
    }
    // if we have any expression besides column expressions and star, we
    // need to add a projection node
    else if (expr->GetExpressionType() != ExpressionType::STAR) {
      needs_projection = true;
    }
    // if the expression is a function, do a lookup and make sure it exists
    if (expr->GetExpressionType() == ExpressionType::FUNCTION) {
      auto func_expr = (expression::FunctionExpression *)expr;
      std::vector<type::TypeId> argtypes;
      size_t children_size = expr->GetChildrenSize();
      for (size_t i = 0; i < children_size; i++)
        argtypes.push_back(expr->GetChild(i)->GetValueType());
      auto catalog = catalog::Catalog::GetInstance();
      const catalog::FunctionData &func_data =
          catalog->GetFunction(func_expr->GetFuncName(), argtypes);
      func_expr->SetFunctionExpressionParameters(
          func_data.func_, func_data.return_type_, func_data.argument_types_);
    }

    // Handle case expressions
    if (expr->GetExpressionType() == ExpressionType::OPERATOR_CASE_EXPR) {
      auto case_expr = (expression::CaseExpression *)expr;
      for (int i = 0; i < (int)case_expr->GetWhenClauseSize(); i++) {
        TransformExpression(column_mapping, column_ids,
                            case_expr->GetWhenClauseCond(i), schemas,
                            needs_projection, find_columns);
      }
    }

    // make sure the return types for expressions are set correctly
    // this is useful in operator expressions
    expr->DeduceExpressionType();
=======
   * Check whether an expression could be evaluated statically.
   */
  static bool IsValidStaticExpression(const AbstractExpression *expr) {
    if (!(expr->GetExpressionType() == ExpressionType::VALUE_CONSTANT ||
          IsOperatorExpression(expr->GetExpressionType()) ||
          expr->GetExpressionType() == ExpressionType::FUNCTION)) {
      return false;
    }
    size_t child_size = expr->GetChildrenSize();
    for (size_t idx = 0; idx < child_size; ++idx) {
      if (!IsValidStaticExpression(expr->GetChild(idx))) {
        return false;
      }
    }
    return true;
>>>>>>> 0f097d36
  }
};
}
}<|MERGE_RESOLUTION|>--- conflicted
+++ resolved
@@ -715,7 +715,6 @@
   }
 
   /*
-<<<<<<< HEAD
    * Join all Annotated Exprs in the vector by AND operators, return a copy */
   static std::unique_ptr<expression::AbstractExpression> JoinAnnotatedExprs(
       const std::vector<AnnotatedExpression> &exprs) {
@@ -882,7 +881,9 @@
     // make sure the return types for expressions are set correctly
     // this is useful in operator expressions
     expr->DeduceExpressionType();
-=======
+  }
+
+  /*
    * Check whether an expression could be evaluated statically.
    */
   static bool IsValidStaticExpression(const AbstractExpression *expr) {
@@ -898,7 +899,6 @@
       }
     }
     return true;
->>>>>>> 0f097d36
   }
 };
 }
