//===----------------------------------------------------------------------===//
//
//                         Peloton
//
// abstract_expression.h
//
// Identification: src/include/expression/abstract_expression.h
//
// Copyright (c) 2015-16, Carnegie Mellon University Database Group
//
//===----------------------------------------------------------------------===//

#pragma once

#include <string>

#include "common/printable.h"
#include "planner/attribute_info.h"
#include "expression/parameter.h"
#include "codegen/query_parameters_map.h"
#include "type/types.h"
#include "storage/zone_map_manager.h"

namespace peloton {

// Forward Declaration
class Printable;
class AbstractTuple;
class SqlNodeVisitor;
enum class ExpressionType;

namespace codegen {
namespace type {
class Type;
}  // namespace type
}  // namespace codegen

namespace executor {
class ExecutorContext;
}  // namespace executor

namespace planner {
class BindingContext;
}  // namespace planner

namespace type {
class Value;
}  // namespace type

namespace expression {

//===----------------------------------------------------------------------===//
// AbstractExpression
//
// Predicate objects for filtering tuples during query execution.
// These objects are stored in query plans and passed to Storage Access Manager.
//
// An expression usually has a longer life cycle than an execution, because,
// for example, it can be cached and reused for several executions of the same
// query template. Moreover, those executions can run simultaneously.
// So, an expression should not store per-execution information in its states.
// An expression tree (along with the plan node tree containing it) should
// remain constant and read-only during an execution.
//===----------------------------------------------------------------------===//

class AbstractExpression : public Printable {
 public:
  virtual type::Value Evaluate(const AbstractTuple *tuple1,
                               const AbstractTuple *tuple2,
                               executor::ExecutorContext *context) const = 0;

  /**
   * Return true if this expression or any descendent has a value that should be
   * substituted with a parameter.
   */
  virtual bool HasParameter() const;

  virtual bool IsNullable() const;

  const AbstractExpression *GetChild(int index) const {
    return GetModifiableChild(index);
  }

  size_t GetChildrenSize() const { return children_.size(); }

  AbstractExpression *GetModifiableChild(int index) const {
    if (index < 0 || index >= (int)children_.size()) {
      return nullptr;
    }
    return children_[index].get();
  }

  void SetChild(int index, AbstractExpression *expr) {
    if (index >= (int)children_.size()) {
      children_.resize(index + 1);
    }
    children_[index].reset(expr);
  }

<<<<<<< HEAD
  void SetExpressionType(ExpressionType type) { exp_type_ = type; }

=======
  //===----------------------------------------------------------------------===//
  // Utilities and members for Zone Map consumption.
  //===----------------------------------------------------------------------===//
  bool IsZoneMappable();

  size_t GetNumberofParsedPredicates() const {
    return parsed_predicates.size();
  }

  const std::vector<storage::PredicateInfo> *GetParsedPredicates() const {
    return &parsed_predicates;
  }

  void ClearParsedPredicates() { parsed_predicates.clear(); }

  std::vector<storage::PredicateInfo> parsed_predicates;
  //===----------------------------------------------------------------------===//
  
>>>>>>> 5409ea2f
  /** accessors */

  ExpressionType GetExpressionType() const { return exp_type_; }

  type::TypeId GetValueType() const { return return_value_type_; }

  codegen::type::Type ResultType() const;

  // Attribute binding
  virtual void PerformBinding(
      const std::vector<const planner::BindingContext *> &binding_contexts);

  // Is this expression computable using SIMD instructions?
  virtual bool IsSIMDable() const {
    for (uint32_t i = 0; i < GetChildrenSize(); i++) {
      if (!children_[i]->IsSIMDable()) {
        return false;
      }
    }
    return true;
  }

  // Get all the attributes this expression uses
  virtual void GetUsedAttributes(
      std::unordered_set<const planner::AttributeInfo *> &attributes) const;

  virtual void DeduceExpressionType() {}

  // Walks the expressoin trees and generate the correct expression name
  virtual void DeduceExpressionName();

  const std::string GetInfo() const;

  // Equlity checks without actual values
  virtual bool operator==(const AbstractExpression &rhs) const;
  virtual bool operator!=(const AbstractExpression &rhs) const {
    return !(*this == rhs);
  }
  virtual hash_t Hash() const;

  // Exact match including value equality
  virtual bool ExactlyEquals(const AbstractExpression &other) const;
  virtual hash_t HashForExactMatch() const;

  virtual void VisitParameters(codegen::QueryParametersMap &map,
      std::vector<peloton::type::Value> &values,
      const std::vector<peloton::type::Value> &values_from_user) {
    for (auto &child : children_) {
      child->VisitParameters(map, values, values_from_user);
    }
  };

  virtual AbstractExpression *Copy() const = 0;

  //===--------------------------------------------------------------------===//
  // Serialization/Deserialization
  // Each sub-class will have to implement this function
  //===--------------------------------------------------------------------===//

  // virtual bool SerializeTo(SerializeOutput &output) const {}

  // virtual bool DeserializeFrom(SerializeInput &input) const {

  virtual int SerializeSize() const { return 0; }

  const char *GetExpressionName() const { return expr_name_.c_str(); }

  // Parser stuff
  int ival_ = 0;

  std::string expr_name_;
  std::string alias;

  bool distinct_ = false;

  virtual void Accept(SqlNodeVisitor *) = 0;

  virtual void AcceptChildren(SqlNodeVisitor *v) {
    for (auto &child : children_) {
      child->Accept(v);
    }
  }

  virtual int DeriveDepth() {
    if (depth_ < 0) {
      for (auto &child : children_) {
        auto child_depth = child->DeriveDepth();
        if (child_depth >= 0 && (depth_ == -1 || child_depth < depth_))
          depth_ = child_depth;
      }
    }
    return depth_;
  }

  void SetDepth(int depth) { depth_ = depth; }

  int GetDepth() const { return depth_; }

  bool HasSubquery() const { return has_subquery_; }

  virtual bool DeriveSubqueryFlag() {
    if (exp_type_ == ExpressionType::ROW_SUBQUERY ||
        exp_type_ == ExpressionType::SELECT_SUBQUERY) {
      has_subquery_ = true;
    } else {
      for (auto &child : children_) {
        if (child->DeriveSubqueryFlag()) {
          has_subquery_ = true;
          break;
        }
      }
    }
    return has_subquery_;
  }

 protected:
  AbstractExpression(ExpressionType type) : exp_type_(type) {}
  AbstractExpression(ExpressionType exp_type, type::TypeId return_value_type)
      : exp_type_(exp_type), return_value_type_(return_value_type) {}
  AbstractExpression(ExpressionType exp_type, type::TypeId return_value_type,
                     AbstractExpression *left, AbstractExpression *right)
      : exp_type_(exp_type), return_value_type_(return_value_type) {
    // Order of these is important!
    if (left != nullptr)
      children_.push_back(std::unique_ptr<AbstractExpression>(left));
    // Sometimes there's no right child. E.g.: OperatorUnaryMinusExpression.
    if (right != nullptr)
      children_.push_back(std::unique_ptr<AbstractExpression>(right));
  }
  AbstractExpression(const AbstractExpression &other)
      : ival_(other.ival_),
        expr_name_(other.expr_name_),
        distinct_(other.distinct_),
        exp_type_(other.exp_type_),
        return_value_type_(other.return_value_type_),
        has_parameter_(other.has_parameter_),
        depth_(other.depth_){
    for (auto &child : other.children_) {
      children_.push_back(std::unique_ptr<AbstractExpression>(child->Copy()));
    }
  }

  ExpressionType exp_type_ = ExpressionType::INVALID;
  type::TypeId return_value_type_ = type::TypeId::INVALID;

  std::vector<std::unique_ptr<AbstractExpression>> children_;

  bool has_parameter_ = false;

  int depth_ = -1;

  bool has_subquery_ = false;
};

// Equality Comparator class for Abstract Expression
class ExprEqualCmp {
 public:
  inline bool operator()(AbstractExpression *expr1,
                         AbstractExpression *expr2) const {
    return expr1->ExactlyEquals(*expr2);
  }
};

// Hasher class for Abstract Expression
class ExprHasher {
 public:
  inline size_t operator()(AbstractExpression *expr) const {
    return expr->Hash();
  }
};

}  // namespace expression
}  // namespace peloton<|MERGE_RESOLUTION|>--- conflicted
+++ resolved
@@ -97,10 +97,8 @@
     children_[index].reset(expr);
   }
 
-<<<<<<< HEAD
   void SetExpressionType(ExpressionType type) { exp_type_ = type; }
 
-=======
   //===----------------------------------------------------------------------===//
   // Utilities and members for Zone Map consumption.
   //===----------------------------------------------------------------------===//
@@ -119,7 +117,6 @@
   std::vector<storage::PredicateInfo> parsed_predicates;
   //===----------------------------------------------------------------------===//
   
->>>>>>> 5409ea2f
   /** accessors */
 
   ExpressionType GetExpressionType() const { return exp_type_; }
