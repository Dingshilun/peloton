//===----------------------------------------------------------------------===//
//
//                         Peloton
//
// skiplist.h
//
// Identification: src/include/index/skiplist.h
//
// Copyright (c) 2015-17, Carnegie Mellon University Database Group
//
//===----------------------------------------------------------------------===//

#ifndef _SKIPLIST_H
#define _SKIPLIST_H

#pragma once

#include <atomic>
#include <functional>
#include <thread>
#include <deque>

#include "index/index.h"

namespace peloton {
namespace index {

#define WORD(x) reinterpret_cast<std::uintptr_t>((x))
#define GET_DELETE(addr) ((WORD((addr))) & 1ll)
#define GET_FLAG(addr) ((WORD((addr))) & 2ll)
#define GET_SUCC(node) ((node)->next_.load())
#define CHECK_DELETE(node) (WORD(GET_SUCC(node)) & 1ll)
#define CHECK_FLAG(node) (WORD(GET_SUCC(node)) & 2ll)
#define SET_DELETE(addr, bit) (((WORD((addr))) & ~1ll) | (bit))
#define SET_FLAG(addr, bit) (((WORD((addr))) & ~2ll) | ((bit) << 1))
/*******************************/
#define PHYSICALLY_DELETE(addr) ((WORD(addr)) | 4ll)
#define GET_PHYSICALLY_DELETE(addr) ((WORD(addr)) & 4ll)
#define DISABLE_CLEAR_EPOCH false
#define DISABLE_VERIFY true
/*******************************/
#define GET_NEXT(node) \
  reinterpret_cast<SkipListBaseNode *>(WORD((node)->next_.load()) & ~7ll)

#define SKIP_LIST_INITIAL_MAX_LEVEL_ 32
#define MAX_THREAD_COUNT ((int)0x7FFFFFFF)

/*
 * SKIPLIST_TEMPLATE_ARGUMENTS - Save some key strokes
 */
#define SKIPLIST_TEMPLATE_ARGUMENTS                                       \
  template <typename KeyType, typename ValueType, typename KeyComparator, \
            typename KeyEqualityChecker, typename ValueEqualityChecker>
template <typename KeyType, typename ValueType, typename KeyComparator,
          typename KeyEqualityChecker, typename ValueEqualityChecker>
class SkipList {
 public:
  class NodeManager;
  class EpochManager;
  class OperationContext;
  class SkipListBaseNode;
  class SkipListInnerNode;

  using NodePair = std::pair<SkipListBaseNode *, SkipListBaseNode *>;
  using NodeList = std::vector<SkipListBaseNode *>;
  using InnerNodePair = std::pair<SkipListInnerNode *, SkipListInnerNode *>;
  using InnerNodeList = std::vector<SkipListInnerNode *>;

  using KeyValuePair = std::pair<KeyType *, ValueType *>;

 private:
  ///////////////////////////////////////////////////////////////////
  // Core components
  ///////////////////////////////////////////////////////////////////
  std::atomic<SkipListBaseNode *> skip_list_head_;
  u_int32_t max_level_;
  NodeManager node_manager_;
  EpochManager epoch_manager_;
  bool duplicate_support_;
  int GC_Interval_;

  /*
   * Get() - Search a key in the skip-list and fill in the value_list
   *
   * The return value is a indicator of the success get
   */
  bool Get(const KeyType &key, std::vector<ValueType> &value_list,
           OperationContext &ctx) {
    // LOG_INFO("Get()");
    auto pair = Search(key, ctx);
    auto node = pair.second;
    while (node != nullptr && KeyCmpEqual(node->key_, key)) {
      if (CHECK_DELETE(node)) {
        node = GET_NEXT(node);
        continue;
      }
      value_list.push_back(static_cast<SkipListInnerNode *>(node)->GetValue());
      node = GET_NEXT(node);
    }
    return true;
  }

  /*
   * GetLimit() - Search a key in the skip-list and fill in the value_list with
   * offset and limit
   *
   * The return value is a indicator of the success get
   */
  bool GetLimit(const KeyType &key, std::vector<ValueType> &value_list,
                uint64_t limit, uint64_t offset, OperationContext &ctx) {
    LOG_INFO("Get()");
    auto pair = Search(key, ctx);
    auto node = pair.second;
    uint64_t count = 0;
    while (node != nullptr && KeyCmpEqual(node->key_, key) &&
           count < offset + limit) {
      if (CHECK_DELETE(node)) {
        node = GET_NEXT(node);
        continue;
      }
      if (count >= offset) {
        value_list.push_back(
            static_cast<SkipListInnerNode *>(node)->GetValue());
      }
      node = GET_NEXT(node);
      count++;
    }
    return true;
  }

  /*
   * Search() - Search the first interval that node1.key < key and key <=
   * node2.key
   *
   * The return value is a pair of node1, node2
   * if duplicate is available, the node2 is the first node among all
   * duplicators
   *
   * NOTE: the second pointer might be nullptr!!!!!!!!
   */
  NodePair Search(const KeyType &key, OperationContext &ctx) {
    SkipListBaseNode *headNode = this->skip_list_head_.load();
    while (1) {
      auto sr = SearchFrom(key, headNode, ctx);
      PL_ASSERT(sr.first != nullptr);
      headNode = sr.first;
      if (headNode->down_.load() == nullptr) {
        return sr;
      } else {
        headNode = headNode->down_.load();
      }
    }
  }
  /*
   * SearchPrevNode() - search for the target_node in the skiplist
   *
   * will return its prev_node in the skiplist
   * might return a deleted previous node, so we need to double check outside
   * and the previous node might be a head(base) node, also need to check this
   */
  SkipListInnerNode *SearchPrevNode(SkipListInnerNode *target_node,
                                    OperationContext &ctx) {
    SkipListInnerNode *cursor = nullptr;
    KeyType target_key = target_node->key_;
    auto pair = Search(target_key, ctx);
    while (pair.second != target_node) {
      if (CHECK_DELETE(target_node)) {
        return reinterpret_cast<SkipListInnerNode *>(
            target_node->back_link_.load());
      }
      cursor = reinterpret_cast<SkipListInnerNode *>(pair.second);

      while (cursor) {
        if (!KeyCmpEqual(cursor->key_, target_node->key_)) {
          break;
        }
        if (CHECK_DELETE(cursor)) {
          cursor = reinterpret_cast<SkipListInnerNode *>(GET_NEXT(cursor));
        }
        if (CHECK_FLAG(cursor)) {
          HelpFlagged(cursor, GET_NEXT(cursor), ctx);
        }
        if (GET_NEXT(cursor) == target_node) {
          return cursor;
        } else {
          cursor = reinterpret_cast<SkipListInnerNode *>(GET_NEXT(cursor));
        }
      }
      pair = Search(target_key, ctx);
    }
    return reinterpret_cast<SkipListInnerNode *>(pair.first);
  }

  /*
   * GetPrevNode - Return previous node in the linked list
   *
   * will return null if there is not such pointer
   */
  SkipListBaseNode *GetPrevNode(SkipListBaseNode *target_node,
                                SkipListBaseNode *start) {
    auto cursor = start;
    while (cursor) {
      if (!cursor->isHead_ && KeyCmpGreater(cursor->key_, target_node->key_))
        break;
      if (CHECK_DELETE(cursor)) {
        cursor = cursor->back_link_.load();
      }
      if (GET_NEXT(cursor) == target_node) {
        return cursor;
      }
      cursor = GET_NEXT(cursor);
    }
    return nullptr;
  }
  /*
   * GetPrevNodeWithRootNode - Return previous node with the root
   *
   * will return null if there is no such node
   */
  NodePair GetPrevNodeWithRootNode(SkipListBaseNode *root,
                                   SkipListBaseNode *start) {
    auto cursor = start;
    while (cursor) {
      if (!cursor->isHead_ && KeyCmpGreater(cursor->key_, root->key_)) break;
      if (CHECK_DELETE(cursor)) {
        cursor = cursor->back_link_.load();
      }
      if (GET_NEXT(cursor)) {
        if (reinterpret_cast<SkipListInnerNode *>(GET_NEXT(cursor))
                ->GetRoot()
                .load() == root) {
          return std::make_pair(cursor, GET_NEXT(cursor));
        }
      }
      cursor = GET_NEXT(cursor);
    }
    return std::make_pair(nullptr, nullptr);
  }
  /*
   * SearchFrom() - Search the first interval that node1.key < key and
   * key <= node2.key
   * from given skip list node
   *
   * The return value is a pair of node1, node2
   * For duplicate enabled skip list, the type of return value is the same as
   * Search()
   * There is no guarantee that the nodes would be succeed after being returned
   *
   * Call this function again in insert and delete if the node pair is not
   * consistent (node1.next != node2)
   */
  NodePair SearchFrom(const KeyType &key, const SkipListBaseNode *Node,
                      UNUSED_ATTRIBUTE OperationContext &ctx) {
    // TODO: physically deletion when search in the list
    // LOG_INFO("SearchFrom key:%s", key.GetInfo().c_str());
    if (Node == nullptr) {
      return std::make_pair(nullptr, nullptr);
    }
    SkipListBaseNode *curr_node = const_cast<SkipListBaseNode *>(Node);
    while (curr_node) {
      SkipListBaseNode *tmp_pointer = curr_node->next_.load();
      if (GET_FLAG(tmp_pointer)) {
        // HelpFlagged(curr_node, GET_NEXT(curr_node), ctx);
      } else if ((GET_DELETE(tmp_pointer))) {
        curr_node = curr_node->back_link_.load();
        // LOG_INFO("GO BACK: %p", curr_node);
      } else if (tmp_pointer == nullptr) {
        return std::make_pair(curr_node, nullptr);
      } else {
        if (KeyCmpGreaterEqual(tmp_pointer->key_, key)) {
          return std::make_pair(curr_node, tmp_pointer);
        } else {
          curr_node = tmp_pointer;
        }
      }
    }
    return std::make_pair(nullptr, nullptr);
  }

  /*
   * SearchWithPath() - Search the skiplist for the key, would store the path of
   * every level
   *
   * @param:
   *  call_stack: used for storing the path
   *  key: the search key
   *  curr_node: the same as SearchFrom, but please send in a SkipListHead
   *  expected_stored_level: from which level the function starts to record the
   * path, default to start recording from
   *  curr_node's level
   *
   * The lowest level starts from 0, the search would start from the curr_node
   * The function defaults to store all nodes in the path from the head to
   * target node
   *
   * returns nothing but will store the path at call_stack
   */
  void SearchWithPath(std::vector<NodePair> &call_stack, const KeyType &key,
                      SkipListBaseNode *curr_node, OperationContext &ctx,
                      u_int32_t expected_stored_level = 0) {
    expected_stored_level = (expected_stored_level == 0)
                                ? curr_node->level_
                                : expected_stored_level;
    u_int32_t level_now = curr_node->level_;
    call_stack.resize(expected_stored_level + 1);
    // LOG_INFO("SearchWithPath %d, levelNow: %u", expected_stored_level,
    //         level_now);
    while (level_now >= 0) {
      if (level_now <= expected_stored_level) {
        call_stack[level_now] = SearchFrom(key, curr_node, ctx);
        curr_node = call_stack[level_now].first->down_.load();
      } else {
        curr_node = SearchFrom(key, curr_node, ctx).first->down_.load();
      }
      // Stop at root level
      if (level_now == 0) break;
      level_now--;
    }
  }

  /*
 * AddLevel() - add corresponding level to the SkipList
 *
 * return true if successfully added or the level is already added
 * return false if the level cannot be reached from the highest level now
 */
  bool AddLevel(u_int32_t level) {
    // LOG_INFO("AddLevel %u", level);
    SkipListBaseNode *head = this->skip_list_head_.load();
    if (head->level_ + 1 < level) {
      return false;
    } else {
      if (head->level_ + 1 == level) {
        SkipListBaseNode *new_head = node_manager_.GetSkipListHead(level);
        new_head->down_ = head;
        if (this->skip_list_head_.compare_exchange_strong(head, new_head)) {
          return true;
        } else {
          node_manager_.ReturnSkipListNode(new_head);
          head = this->skip_list_head_.load();
          return head->level_ == level;
        }
      } else {
        return true;
      }
    }
  }

  /*
   * InsertTowerIntoInterval() - this method would try to insert the tower into
   * the interval and retry due to contention
   *
   * It has a call_stack array to accelorate the process
   * NOTE: this method would retry until the world ends (or the root is
   * deleted)!!!
   *
   * Would only return true, or it would retry until succeed or the root is
   * deleted
   * Use this function only the tower can be exactly inserted
   */
  bool InsertTowerIntoInterval(
      const KeyType &key, std::vector<SkipListInnerNode *> &tower,
      std::vector<std::pair<SkipListBaseNode *, SkipListBaseNode *>> &
          call_stack,
      OperationContext &ctx, u_int32_t start_level = 0,
      bool check_multiple_key_value = false,
      std::function<bool(const void *)> predicate = nullptr,
      bool *predicate_satisfied = nullptr) {
    // LOG_INFO("InsertTower");
    u_int32_t expected_level = tower.size();
    for (u_int32_t i = start_level; i < expected_level; i++) {
      bool insert_flag = false;
      do {
        //        if (i != 0 && CHECK_DELETE(tower[i]->GetRoot().load())) {
        //          // the root has been deleted
        //          // there is no need to continue
        //          for (auto j = i; j < expected_level; j++) {
        //            epoch_manager_.AddGarbageNode(tower[j]);
        //          }
        //          return true;
        //        }

        // if the level is 0, multiple key-value pair is required
        // if the check bool is true, then it should be non-unique index
        if (i == 0) {
          if (!check_multiple_key_value) {
            // unique index, just need to check the next one
            if (!GET_DELETE(call_stack[i].second->next_.load()) &&
                ValueCmpEqual(tower[i]->GetValue(),
                              static_cast<SkipListInnerNode *>(
                                  call_stack[i].second)->GetValue())) {
              if (predicate_satisfied != nullptr) *predicate_satisfied = false;
              for (auto tmp : tower) {
                node_manager_.ReturnSkipListNode(tmp);
              }
              return false;
            }
          } else {
            // There can be node with the same key and different values, we need
            // to ensure no nodes with both key and value are the same
            // TODO: add optimization of last pointer check
            auto cursor =
                static_cast<SkipListInnerNode *>(call_stack[i].second);
            while (cursor) {
              if (!KeyCmpEqual(key, cursor->key_)) break;
              if (CHECK_DELETE(cursor)) {
                cursor = static_cast<SkipListInnerNode *>(GET_NEXT(cursor));
                continue;
              }
              if (ValueCmpEqual(tower[i]->GetValue(), cursor->GetValue())) {
                if (predicate_satisfied != nullptr)
                  *predicate_satisfied = false;
                for (auto tmp : tower) {
                  node_manager_.ReturnSkipListNode(tmp);
                }
                return false;
              }
              if (predicate != nullptr && predicate(cursor->GetValue())) {
                *predicate_satisfied = false;
                for (auto tmp : tower) {
                  node_manager_.ReturnSkipListNode(tmp);
                }
                return false;
              }
              cursor = static_cast<SkipListInnerNode *>(GET_NEXT(cursor));
            }
          }
        }

        // if multiple test passed, try to insert
        tower[i]->next_ = call_stack[i].second;
        insert_flag = call_stack[i].first->next_.compare_exchange_strong(
            call_stack[i].second, tower[i]);
        if (insert_flag)
          break;
        else
          call_stack[i] = SearchFrom(key, call_stack[i].first, ctx);
      } while (!insert_flag);
    }
    // verify the whole tower to not be deleted
    if (predicate_satisfied != nullptr) *predicate_satisfied = true;
    if (CHECK_DELETE(tower[0])) {
      // go through the whole tower to verify
      for (int i = tower.size() - 1; i >= 0; i++) {
        if (CHECK_DELETE(tower[i])) break;
        while (!CHECK_DELETE(tower[i])) {
          // try to delete this node as the deleter missed it
          DeleteSingleNode(tower[0], call_stack[i].first, ctx);
        }
      }
    }
    return true;
  }
  /*
   * InsertNode() - Insert key value tuple to the skip-list
   *
   * The return value is a indicator of success or not
   */
  bool InsertNode(const KeyType &key, const ValueType &value,
                  OperationContext &ctx,
                  std::function<bool(const void *)> predicate = nullptr,
                  bool *predicate_satisfied = nullptr) {
    // LOG_INFO("Insert node");

    u_int32_t expected_level = 0;

    while (expected_level < max_level_) {
      // TODO: try not to call too many rand()
      if (rand() & 1) {
        expected_level++;
      } else {
        break;
      }
    }

    SkipListBaseNode *curr_node = this->skip_list_head_.load();

    while (curr_node->level_ < expected_level) {
      AddLevel(curr_node->level_ + 1);
      curr_node = this->skip_list_head_.load();
    }

    // used to store the path
    std::vector<NodePair> call_stack;
    InnerNodeList tower(expected_level + 1);
    // build the tower of expected level
    SkipListInnerNode *new_node =
        node_manager_.GetSkipListInnerNode(key, value, 0);
    tower[0] = new_node;
    for (u_int32_t i = 1; i < expected_level + 1; i++) {
      tower[i] =
          node_manager_.GetSkipListInnerNode(key, tower[0], tower[i - 1], i);
    }
    SearchWithPath(call_stack, key, curr_node, ctx, expected_level);
    PL_ASSERT(curr_node != nullptr);
    // if duplicate support, then just try insert
    // else need to verify the next node
    if (this->duplicate_support_) {
      // insert the node from the lowest level
      // redo the search from stack if the insert fails
      return InsertTowerIntoInterval(key, tower, call_stack, ctx, 0, true,
                                     predicate, predicate_satisfied);
    } else {
      // unique key
      // need to compare with the second return value's key
      bool insert_flag;
      do {
        // try to insert the key in the lowest level
        // if failed then abort the insert
        if (call_stack[0].second == nullptr ||
            CHECK_DELETE(call_stack[0].second) ||
            !KeyCmpEqual(call_stack[0].second->key_, key)) {
          tower[0]->next_ = call_stack[0].second;
          insert_flag = call_stack[0].first->next_.compare_exchange_strong(
              call_stack[0].second, tower[0]);
        } else {
          // found duplicate key not deleted
          // abort the insertion
          if (predicate_satisfied != nullptr) *predicate_satisfied = false;
          for (auto tmp : tower) {
            node_manager_.ReturnSkipListNode(tmp);
          }
          return false;
        }
        if (insert_flag) break;
        call_stack[0] = SearchFrom(key, call_stack[0].first, ctx);
      } while (!insert_flag);
      // insertion at the lowest level has succeeded
      // those towers should all be inserted into the skiplist successfully
      return InsertTowerIntoInterval(key, tower, call_stack, ctx, 1);
    }
  }

  /*
   * SearchKeyValueInList() - Search specific key value pair in the current
   * level
   *
   * return the prev of the node to delete
   */
  NodePair SearchKeyValueInList(const KeyType &key, const ValueType &value,
                                SkipListBaseNode *prev, SkipListBaseNode *del) {
    // LOG_INFO("Search Key Value in list");
    PL_ASSERT(prev != nullptr);
    while (del && KeyCmpEqual(del->key_, key)) {
      auto inner_node = static_cast<SkipListInnerNode *>(del);
      if (ValueCmpEqual(inner_node->GetRootValue(), value)) {
        return std::make_pair(prev, del);
      } else {
        prev = del;
        del = GET_NEXT(del);
      }
    }
    return std::make_pair(nullptr, nullptr);
  }

  /*
   * DeleteSingleNode - delete one node with specific root node
   */
  void DeleteSingleNode(SkipListBaseNode *root, SkipListBaseNode *start,
                        OperationContext &ctx) {
    NodePair tmp_pair = GetPrevNodeWithRootNode(root, start);
    auto target = tmp_pair.second;
    auto previous = tmp_pair.first;
    bool indicator = false;
    // LOG_INFO("getting int delete single node: %p, %p", root, start);
    while (target) {
      // found something to delete
      // flag its previous node to notify other deleters
      indicator = TryFlag(previous, target, ctx);
      if (indicator) {
        // flag succeed, we can try to delete the node
        HelpFlagged(previous, target, ctx);
        // LOG_INFO("deleted previous:%p target:%p", previous, target);
        break;
      }
      // if we didn't find the previous node, then the node has been deleted
      // from skiplist
      previous = GetPrevNode(target, start);
    }
  }
  /*
   * DeleteNode() - Try delete the key value pair from the skip list
   *
   * return true if successful deleted
   *
   * Modified By Shilun: delete the node from top down
   */
  bool DeleteNode(const KeyType &key, UNUSED_ATTRIBUTE const ValueType &value,
                  NodePair &pair, OperationContext &ctx) {
    // LOG_INFO("DeleteNode()");
    SkipListBaseNode *prev_node = pair.first;
    SkipListBaseNode *del_node = pair.second;
    bool result = false;
    if (prev_node && del_node) {
      // mark the delete node first
      // in case that it belongs to a tower that is being inserted
      SkipListBaseNode *tmp = nullptr;
      // only one thread can get into the deleting stage
      // others wouldn't try to delete the tower as the back_link is not nullptr
      if (del_node->back_link_.compare_exchange_strong(tmp, prev_node)) {
        result = TryDelete(del_node, ctx);
        std::vector<NodePair> call_stack;
        auto head = this->skip_list_head_.load();
        SearchWithPath(call_stack, key, head, ctx);
        // delete the tower from top if possible
        for (int i = call_stack.size() - 1; i >= 1; i--) {
          DeleteSingleNode(del_node, call_stack[i].first, ctx);
        }
        // delete the lowest node by ourselves
        auto previous = GetPrevNode(del_node, call_stack[0].first);
        while (previous) {
          bool indicator = TryFlag(previous, del_node, ctx);
          if (indicator) {
            HelpDeleted(previous, del_node, ctx);
            result = true;
            break;
          }
          previous = GetPrevNode(del_node, call_stack[0].first);
        }
      }
    }
    return result;
  }
  /*
   * Delete() - Delete certain key from the skip-list and fill in the
   * deleted nodes to del_nodes
   *
   * Return true if delete succeeded, false otherwise
   */
  bool Delete(const KeyType &key, const ValueType &value,
              OperationContext &ctx) {
    // LOG_INFO("Delete()");
    NodePair pair = Search(key, ctx);
    SkipListBaseNode *prev_node = pair.first;
    SkipListBaseNode *del_node = pair.second;

    // TODO: Improve efficiency
    while (del_node) {
      // Keep searching in the root level
      pair = SearchFrom(key, prev_node, ctx);
      prev_node = pair.first;
      del_node = pair.second;
      if (del_node && !CHECK_FLAG(del_node) && !CHECK_DELETE(del_node)) {
        if (!KeyCmpEqual(key, del_node->key_)) {
          // No such pair
          return false;
        }
        auto root_node = static_cast<SkipListInnerNode *>(del_node);
        if (ValueCmpEqual(root_node->GetValue(), value)) {
          // KV pair found, delete it
          return DeleteNode(key, value, pair, ctx);
        }
        // Continue checking if there are duplicate keys
        if (this->duplicate_support_) {
          prev_node = GET_NEXT(prev_node);
        } else {
          return false;
        }
      }
    }
    return false;
  }

  /*
   * HelpDeleted() Attempts to physically delete the del_node and unflag
   * prev_node
   */
  void HelpDeleted(SkipListBaseNode *prev_node, SkipListBaseNode *del_node,
                   UNUSED_ATTRIBUTE OperationContext &ctx) {
    auto set_ptr = GET_NEXT(del_node);
    auto cmp_ptr = reinterpret_cast<SkipListBaseNode *>(SET_FLAG(del_node, 1));

    while (!prev_node->next_.compare_exchange_strong(cmp_ptr, set_ptr))
      ;
    // TODO: Notify EpochManager for GC
    this->epoch_manager_.AddGarbageNode(del_node);
    // else LOG_INFO("CAS failed in HelpDeleted!!!!!!!");
  }

  /*
   * HelpFlagged() - Attempts to mark and physically delete del_node
   */
  void HelpFlagged(SkipListBaseNode *prev_node, SkipListBaseNode *del_node,
                   OperationContext &ctx) {
    SkipListBaseNode *prev_assert = nullptr;
    // this would always succeed now as only one thread can delete a specific
    // tower
    bool flag =
        del_node->back_link_.compare_exchange_strong(prev_assert, prev_node);
    if (flag) {
      if (!CHECK_DELETE(del_node)) {
        TryDelete(del_node, ctx);
      }
      HelpDeleted(prev_node, del_node, ctx);
    }
  }

  /*
   * TryDelete() Attempts to mark the node del node.
   */
  bool TryDelete(SkipListBaseNode *del_node,
                 UNUSED_ATTRIBUTE OperationContext &ctx) {
    bool ret = false;
    while (!CHECK_DELETE(del_node)) {
      auto cmp_ptr = GET_NEXT(del_node);
      auto set_ptr =
          reinterpret_cast<SkipListBaseNode *> SET_DELETE(cmp_ptr, 1);
      ret = del_node->next_.compare_exchange_strong(cmp_ptr, set_ptr);
      //      cannot do this now, as nodes can only be deleted by its own
      //      deleter
      //      if (CHECK_FLAG(del_node)) {
      //        HelpFlagged(del_node, GET_NEXT(del_node), ctx);
      //      }
    }
    return ret;
  }

  /*
   * TryFlag() - Attempts to flag the prev_node, which is the last node known to
   * be the predecessor of target_node
   *
   * The return value is a tuple of deleted node and the success indicator
   */
  bool TryFlag(SkipListBaseNode *prev_node, SkipListBaseNode *target_node,
               UNUSED_ATTRIBUTE OperationContext &ctx) {
    auto flag_ptr =
        reinterpret_cast<SkipListBaseNode *> SET_FLAG(target_node, 1);
    SkipListBaseNode *cmp_ptr = nullptr;
    while (true) {
      cmp_ptr = reinterpret_cast<SkipListBaseNode *> SET_FLAG(target_node, 0);
      if (prev_node->next_.load() == flag_ptr) {
        return true;
      }
      bool result = prev_node->next_.compare_exchange_strong(cmp_ptr, flag_ptr);
      if (result) {
        return true;
      }
      return false;
    }
  }

 public:
  SkipList(KeyComparator key_cmp_obj = KeyComparator{},
           KeyEqualityChecker key_eq_obj = KeyEqualityChecker{},
           ValueEqualityChecker val_eq_obj = ValueEqualityChecker{})
      : epoch_manager_(50, &node_manager_),
        key_cmp_obj_{key_cmp_obj},
        key_eq_obj_{key_eq_obj},
        value_eq_obj_{val_eq_obj} {
    this->duplicate_support_ = true;
    this->GC_Interval_ = 50;
    this->max_level_ = SKIP_LIST_INITIAL_MAX_LEVEL_;
    this->skip_list_head_ = node_manager_.GetSkipListHead(0);
    this->epoch_manager_.StartEpochThread();
  }
  SkipList(bool duplicate, int GC_Interval,
           KeyComparator key_cmp_obj = KeyComparator{},
           KeyEqualityChecker key_eq_obj = KeyEqualityChecker{},
           ValueEqualityChecker val_eq_obj = ValueEqualityChecker{})
      :  // Construct Epoch Manager
        epoch_manager_(GC_Interval, &node_manager_),
        duplicate_support_(duplicate),
        GC_Interval_(GC_Interval),

        // Key comparator, equality checker
        key_cmp_obj_{key_cmp_obj},
        key_eq_obj_{key_eq_obj},
        value_eq_obj_{val_eq_obj}

  // Value equality checker and hasher
  {
    // LOG_INFO("SkipList constructed!");
    this->max_level_ = SKIP_LIST_INITIAL_MAX_LEVEL_;
    this->skip_list_head_ = node_manager_.GetSkipListHead(0);
    // Start epoch thread
    this->epoch_manager_.StartEpochThread();
  }

  /*
   * when calling this, need to make sure that no other threads exist
   */
  ~SkipList() {
    // TODO: deconstruct all nodes in the skip list
    // LOG_INFO("SkipList deconstructed!");
    // LOG_INFO("footprint: %lu", this->GetMemoryFootprint());
    node_manager_.PrintFootprint();
    auto head = this->skip_list_head_.load();
    std::vector<SkipListBaseNode *> tmp_vec;
    while (head) {
      auto cursor = head;
      while (cursor) {
        tmp_vec.push_back(cursor);
        cursor = GET_NEXT(cursor);
      }
      head = head->down_.load();
      for (auto tmp : tmp_vec) {
        node_manager_.ReturnSkipListNode(tmp);
      }
      tmp_vec.clear();
    }
    // LOG_INFO("footprint: %lu", this->GetMemoryFootprint());
    node_manager_.PrintFootprint();
    return;
  }
  void VerifyList() {
    if (DISABLE_VERIFY) {
      return;
    }
    LOG_INFO("verifying!!!");
    auto head = this->skip_list_head_.load();

    while (head) {
      LOG_INFO("verifying head: %p", head);
      auto cursor = reinterpret_cast<SkipListInnerNode *>(head->next_.load());
      while (cursor) {
        LOG_INFO("verifying %p", cursor);
        PL_ASSERT(GET_NEXT(cursor) != cursor);
        PL_ASSERT(CHECK_DELETE(cursor) != true);
        PL_ASSERT(!CHECK_FLAG(cursor));
        PL_ASSERT(!CHECK_DELETE(cursor));
        cursor = reinterpret_cast<SkipListInnerNode *>(GET_NEXT(cursor));
      }
      head = head->down_.load();
    }
  }
  /*
   * struct shouldn't exceed 64 bytes -- cache line
   * possible optimization: add a direct link to the root of the skiplist
   */
  class SkipListBaseNode {
   public:
    std::atomic<SkipListBaseNode *> next_, down_, back_link_;
    KeyType key_;
    bool isHead_;
    u_int32_t level_;

    SkipListBaseNode(bool isHead, u_int32_t level)
        : isHead_(isHead), level_(level) {
      this->next_ = this->down_ = this->back_link_ = nullptr;
    }

    SkipListBaseNode(SkipListBaseNode *next, SkipListBaseNode *down,
                     SkipListBaseNode *back_link, KeyType key, bool isHead)
        : next_(next),
          down_(down),
          back_link_(back_link),
          key_(key),
          isHead_(isHead) {}

    SkipListBaseNode(SkipListBaseNode *next, SkipListBaseNode *down,
                     SkipListBaseNode *back_link, KeyType key, bool isHead,
                     u_int32_t level)
        : next_(next),
          down_(down),
          back_link_(back_link),
          key_(key),
          isHead_(isHead),
          level_(level) {}

    virtual ~SkipListBaseNode(){};
  };

  class SkipListInnerNode : public SkipListBaseNode {
   public:
    SkipListInnerNode(SkipListBaseNode *next, SkipListBaseNode *down,
                      SkipListBaseNode *back_link, KeyType key, bool isHead)
        : SkipListBaseNode(next, down, back_link, key, isHead) {}
    SkipListInnerNode(SkipListBaseNode *next, SkipListBaseNode *down,
                      SkipListBaseNode *back_link, KeyType key, bool isHead,
                      u_int32_t level)
        : SkipListBaseNode(next, down, back_link, key, isHead, level) {}

    // set the union value
    void SetValue(ValueType value) {
      PL_ASSERT(this->down_ == nullptr);
      this->valueOrRoot_.value = value;
    }

    // set the union root
    void SetRoot(SkipListInnerNode *root) {
      PL_ASSERT(this->down_ != nullptr);
      this->valueOrRoot_.root = root;
    }

    // Get the value from the tower
    ValueType &GetRootValue() {
      if (this->down_ == nullptr) {
        return this->valueOrRoot_.value;
      } else {
        SkipListInnerNode *root = this->valueOrRoot_.root.load();
        return root->valueOrRoot_.value;
      }
    }

    ValueType &GetValue() {
      PL_ASSERT(this->down_ == nullptr);
      return this->valueOrRoot_.value;
    }

    std::atomic<SkipListInnerNode *> &GetRoot() {
      PL_ASSERT(this->down_ != nullptr);
      return this->valueOrRoot_.root;
    }

   private:
    // value when down is null
    // otherwise root
    union valueOrRoot {
      ValueType value;
      std::atomic<SkipListInnerNode *> root;
    } valueOrRoot_;
  };

  /*
   * class ForwardIterator - Iterator that supports forward iteration of the
   * skip list
   *
   */
  // TODO: modify the context
  class ForwardIterator {
   private:
    SkipListInnerNode *node_;
    KeyValuePair kv_p;
    SkipList *list_;
    OperationContext ctx_;

   public:
    /*
     * Default constructor - Create a default forward iterator
     */
    ForwardIterator() : node_{nullptr}, kv_p{}, list_{nullptr}, ctx_(nullptr) {}

    /*
     * Constructor - Create a forward iterator based on that skip list
     */
    ForwardIterator(SkipList *list) : list_{list}, ctx_(nullptr) {
      this->IterJoinEpoch();
      auto head = list->skip_list_head_.load();
      while (head->down_) head = head->down_;

      if (GET_NEXT(head) != nullptr) {
        node_ = reinterpret_cast<SkipListInnerNode *>(GET_NEXT(head));
      } else {
        node_ = nullptr;
      }

      kv_p = std::make_pair(&(node_->key_), &(node_->GetValue()));

      // list_->epoch_manager_.LeaveEpoch(epoch_node_p);
    }

    /*
     * Constructor - Create a forward iterator start from start_key in the list
     */
<<<<<<< HEAD
    ForwardIterator(SkipList *list, const KeyType &start_key)
        : list_(list), ctx_(nullptr) {
      this->IterJoinEpoch();
=======
    ForwardIterator(SkipList *list, const KeyType &start_key):list_(list) {
      auto epoch_node_p = list_->epoch_manager_.JoinEpoch();
      OperationContext ctx{epoch_node_p};
>>>>>>> 9750192b

      // Get the pointer of the first node
      auto root_pair = list->Search(start_key, ctx_);
      if (root_pair.second != nullptr) {
        node_ =
            reinterpret_cast<SkipListInnerNode *>(GET_NEXT(root_pair.first));
        kv_p = std::make_pair(&(node_->key_), &(node_->GetValue()));
      } else {
        node_ = nullptr;
      }

      // list_->epoch_manager_.LeaveEpoch(epoch_node_p);
    }
    ~ForwardIterator() {}

    void IterJoinEpoch() {
      auto epoch_node = this->list_->epoch_manager_.JoinEpoch();
      this->ctx_.epoch_node_ = epoch_node;
    }

    void IterLeaveEpoch() {
      this->list_->epoch_manager_.LeaveEpoch(this->ctx_.epoch_node_);
    }
    /*
     * IsEnd() - If it's the end of the list
     */
    bool IsEnd() { return node_ == nullptr; }

    inline const KeyValuePair *operator->() { return &kv_p; }

    inline ForwardIterator &operator++() {
      if (IsEnd()) {
        return *this;
      }

      // auto epoch_node_p = list_->epoch_manager_.JoinEpoch();
      // OperationContext ctx{epoch_node_p};

      // TODO: Add logic for handling delete node
      node_ = reinterpret_cast<SkipListInnerNode *>(GET_NEXT(node_));
      if (node_) {
        if (CHECK_DELETE(node_)) {
          node_ = reinterpret_cast<SkipListInnerNode *>(GET_NEXT(node_));
        }
        kv_p.first = &(node_->key_);
        kv_p.second = &(node_->GetValue());
      }

      // list_->epoch_manager_.LeaveEpoch(epoch_node_p);

      return *this;
    }

    inline ForwardIterator operator++(int) {
      if (IsEnd() == true) {
        return *this;
      }

      // Make a copy of the current one before advancing
      // This will increase ref count temporarily, but it is always consistent
      ForwardIterator temp = *this;

      // auto epoch_node_p = list_->epoch_manager_.JoinEpoch();
      // OperationContext ctx{epoch_node_p};

      // TODO: Add logic for handling delete node
      node_ = reinterpret_cast<SkipListInnerNode *>(GET_NEXT(node_));
      if (node_) {
        if (CHECK_DELETE(node_)) {
          node_ = reinterpret_cast<SkipListInnerNode *>(GET_NEXT(node_));
        }
        kv_p.first = &(node_->key_);
        kv_p.second = &(node_->GetValue());
      }

      // list_->epoch_manager_.LeaveEpoch(epoch_node_p);

      return temp;
    }
    // TODO: more operation need to be override
  };

  /*
   * ReversedIterator - the iterator that supports reversed traverse of the
   * SkipList
   */
  class ReversedIterator {
   private:
    KeyValuePair kv_;
    SkipListInnerNode *node_;
    SkipList *list_;
    OperationContext ctx_;

   public:
    /*
     * Constructor() - create a default iterator
     */
    ReversedIterator() : kv_(), node_(nullptr), list_(nullptr), ctx_(nullptr) {}

    /*
     * Constructor() - create a iterator that starts from the last element in
     * the SkipList
     */
    ReversedIterator(SkipList *list) : list_(list), ctx_(nullptr) {
      // LOG_INFO("RI constructed");
      this->IterJoinEpoch();

      SkipListBaseNode * cursor = this->list_->skip_list_head_.load();
      while (cursor->down_.load()) {
        while (cursor->next_.load()) {
          cursor = GET_NEXT(cursor);
        }
        cursor = cursor->down_.load();
      }
      while (cursor->next_.load()) {
        cursor = cursor->next_.load();
      }
      this->node_ = reinterpret_cast<SkipListInnerNode *>(cursor);
      if (!IsEnd()) {
        kv_.first = &(this->node_->key_);
        kv_.second = &(this->node_->GetValue());
      }
    }

    /*
     * Constructor() - create a reversed iterator starts from specific key
     */
    ReversedIterator(SkipList *list, KeyType &key)
        : list_(list), ctx_(nullptr) {
      // LOG_INFO("RI constructed with %s", key.GetInfo().c_str());

      this->IterJoinEpoch();

      auto pair = this->list_->Search(key, ctx_);
      auto next = pair.second;
      node_ = reinterpret_cast<SkipListInnerNode *>(pair.first);
      while (next) {
        if (this->list_->KeyCmpGreater(next->key_, key)) {
          break;
        }
        node_ = reinterpret_cast<SkipListInnerNode *>(next);
        next = GET_NEXT(next);
      }
      if (!IsEnd()) {
        kv_.first = &(this->node_->key_);
        kv_.second = &(this->node_->GetValue());
      }
    }

    void IterJoinEpoch() {
      auto epoch_node = this->list_->epoch_manager_.JoinEpoch();
      this->ctx_.epoch_node_ = epoch_node;
    }

    void IterLeaveEpoch() {
      this->list_->epoch_manager_.LeaveEpoch(this->ctx_.epoch_node_);
    }

    ~ReversedIterator() {}

    /*
     * return whether the iteration is end or not
     */
    bool IsEnd() { return this->node_->isHead_; }

    inline KeyValuePair *operator->() { return &kv_; }
    /*
     * the ++ in reversed iterator means accessing a node's ancestor
     */
    inline ReversedIterator &operator++() {
      if (IsEnd()) {
        return *this;
      }
      do {
        this->node_ = this->list_->SearchPrevNode(node_, this->ctx_);
      } while (CHECK_DELETE(this->node_) && !IsEnd());
      if (!IsEnd()) {
        kv_.first = &(this->node_->key_);
        kv_.second = &(this->node_->GetValue());
      }
      return *this;
    }

    inline ReversedIterator operator++(int) {
      if (IsEnd()) {
        return *this;
      }
      ReversedIterator temp = *this;

      do {
        this->node_ = this->list_->SearchPrevNode(node_, this->ctx_);
      } while (CHECK_DELETE(this->node_) && !IsEnd());
      if (!IsEnd()) {
        kv_.first = &(this->node_->key_);
        kv_.second = &(this->node_->GetValue());
      }
      return temp;
    }
    /*
     * operator*() - Return the value reference currently pointed to by this
     *               iterator
     *
     * NOTE: We need to return a constant reference to both save a value copy
     * and also to prevent caller modifying value using the reference
     */
    inline const KeyValuePair &operator*() {
      // This itself is a ValueType reference
      return kv_;
    }
  };

  /*
   * Insert() - Insert a key-value pair
   *
   * This function returns false if value already exists
   * If CAS fails this function retries until it succeeds
   */
  bool Insert(const KeyType &key, const ValueType &value) {
    auto *epoch_node_p = epoch_manager_.JoinEpoch();
    OperationContext ctx{epoch_node_p};
    bool ret = InsertNode(key, value, ctx);
    epoch_manager_.LeaveEpoch(epoch_node_p);
    return ret;
  }

  /*
   * ConditionalInsert() - Insert a key-value pair only if a given
   *                       predicate fails for all values with a key
   *
   * If return true then the value has been inserted
   * If return false then the value is not inserted. The reason could be
   * predicates returning true for one of the values of a given key
   * or because the value is already in the index
   */
  bool ConditionalInsert(
      UNUSED_ATTRIBUTE const KeyType &key,
      UNUSED_ATTRIBUTE const ValueType &value,
      UNUSED_ATTRIBUTE std::function<bool(const void *)> predicate,
      UNUSED_ATTRIBUTE bool *predicate_satisfied) {
    // LOG_INFO("ConditionalInsert Called");
    auto *epoch_node_p = epoch_manager_.JoinEpoch();
    OperationContext ctx{epoch_node_p};
    bool ret = InsertNode(key, value, ctx, predicate, predicate_satisfied);
    epoch_manager_.LeaveEpoch(epoch_node_p);
    return ret;
  }

  /*
   * Delete() - Remove a key-value pair from the tree
   *
   * This function returns false if the key and value pair does not
   * exist. Return true if delete succeeds
   */
  bool Delete(const KeyType &key, const ValueType &value) {
    // LOG_INFO("Delete called!");
    auto *epoch_node_p = epoch_manager_.JoinEpoch();
    OperationContext ctx{epoch_node_p};
    bool ret = Delete(key, value, ctx);
    epoch_manager_.LeaveEpoch(epoch_node_p);
    return ret;
  }

  /*
   * GetValue() - Fill a value list with values stored
   *
   * This function accepts a value list as argument,
   * and will copy all values into the list
   *
   * The return value is used to indicate whether the value set
   * is empty or not
   */
  bool GetValue(const KeyType &search_key, std::vector<ValueType> &value_list) {
    // LOG_INFO("GetValue()");
    auto *epoch_node_p = epoch_manager_.JoinEpoch();
    OperationContext ctx{epoch_node_p};
    bool ret = Get(search_key, value_list, ctx);
    epoch_manager_.LeaveEpoch(epoch_node_p);
    return ret;
  }

  /*
   * GetValueLimit() - Fill a limited number of value to the list.
   *
   * This function accepts a value list as argument,
   * and will copy a limited number of values start from a offset into the list
   *
   * The return value is used to indicate whether the value set
   * is empty or not
   */
  bool GetValueLimit(const KeyType &search_key,
                     std::vector<ValueType> &value_list, uint64_t limit,
                     uint64_t offset) {
    LOG_INFO("GetValue()");
    auto *epoch_node_p = epoch_manager_.JoinEpoch();
    OperationContext ctx{epoch_node_p};
    bool ret = GetLimit(search_key, value_list, limit, offset, ctx);
    epoch_manager_.LeaveEpoch(epoch_node_p);
    return ret;
  }

  ForwardIterator ForwardBegin() { return ForwardIterator{this}; }

  // returns a forward iterator from the key
  ForwardIterator ForwardBegin(KeyType &starts_key) {
    return ForwardIterator{this, starts_key};
  }

  ReversedIterator ReverseBegin() { return ReversedIterator{this}; }

  ReversedIterator ReverseBegin(KeyType &startsKey) {
    return ReversedIterator{this, startsKey};
  };

  /*
   * PerformGC() - Interface function for external users to
   *                              force a garbage collection
   */
  void PerformGC() {
    // LOG_INFO("Perform garbage collection!");
    this->epoch_manager_.PerformGarbageCollection();
    this->epoch_manager_.need_gc = false;
  }

  /*
   * NeedGC() - Whether the skiplsit needs garbage collection
   */
  bool NeedGC() {
    // LOG_INFO("Need GC!");
    return this->epoch_manager_.need_gc;
  }

  size_t GetMemoryFootprint() {
    // LOG_INFO("Get Memory Footprint!");
    return node_manager_.GetFootprint();
  }

 public:
  // Key comparator
  const KeyComparator key_cmp_obj_;

  // Raw key eq checker
  const KeyEqualityChecker key_eq_obj_;

  // Check whether values are equivalent
  const ValueEqualityChecker value_eq_obj_;

  ///////////////////////////////////////////////////////////////////
  // Key Comparison Member Functions
  ///////////////////////////////////////////////////////////////////

  /*
   * KeyCmpLess() - Compare two keys for "less than" relation
   *
   * If key1 < key2 return true
   * If not return false
   *
   * NOTE: In older version of the implementation this might be defined
   * as the comparator to wrapped key type. However wrapped key has
   * been removed from the newest implementation, and this function
   * compares KeyType specified in template argument.
   */
  inline bool KeyCmpLess(const KeyType &key1, const KeyType &key2) const {
    return key_cmp_obj_(key1, key2);
  }

  /*
   * KeyCmpEqual() - Compare a pair of keys for equality
   *
   * This functions compares keys for equality relation
   */
  inline bool KeyCmpEqual(const KeyType &key1, const KeyType &key2) const {
    return key_eq_obj_(key1, key2);
  }

  /*
   * KeyCmpGreaterEqual() - Compare a pair of keys for >= relation
   *
   * It negates result of keyCmpLess()
   */
  inline bool KeyCmpGreaterEqual(const KeyType &key1,
                                 const KeyType &key2) const {
    return !KeyCmpLess(key1, key2);
  }

  /*
   * KeyCmpGreater() - Compare a pair of keys for > relation
   *
   * It flips input for keyCmpLess()
   */
  inline bool KeyCmpGreater(const KeyType &key1, const KeyType &key2) const {
    return KeyCmpLess(key2, key1);
  }

  /*
   * KeyCmpLessEqual() - Compare a pair of keys for <= relation
   */
  inline bool KeyCmpLessEqual(const KeyType &key1, const KeyType &key2) const {
    return !KeyCmpGreater(key1, key2);
  }

  /*
   * ValueCmpEqual() - Compares whether two values are equal
   */
  inline bool ValueCmpEqual(const ValueType &v1, const ValueType &v2) {
    return value_eq_obj_(v1, v2);
  }

  /**
    * class GarbageNode - A linked list of garbage nodes
    */
  class GarbageNode {
   public:
    SkipListBaseNode *node_p;
    // Only insert at head of garbage list, no need to be atomic
    GarbageNode *next_p;
  };

  /*
   * class EpochNode - A linked list of epoch node that records thread count
   * and start garbage node
   */
  class EpochNode {
   public:
    // Track number of active threads to determine GC or not
    std::atomic<int> active_txn_count;

    // Head of garbage node list, GC nodes are CASed onto this pointer
    std::atomic<GarbageNode *> garbage_list_p;

    EpochNode *next_p;
  };
  // maintains Epoch
  // has a inside linked list in which every node represents an epoch
  class EpochManager {
   public:
    // Indicates whether destructor is running
    std::atomic<bool> destruct_flag;

    // Threshold for gc
    const static int gc_threshold = 5000;

    // Only accessed by epoch manager
    EpochNode *head_epoch_p;

    // Worker thread only read
    EpochNode *current_epoch_p;

    // Pointer to thread created by EpochManager internally
    std::thread *epoch_thread_p;

    // Need GC boolean
    bool need_gc;

    // GC Interval equals to Epoch Interval
    int GC_Interval_;

    NodeManager *node_manager_epoch_;

    EpochManager(int GC_interval, NodeManager *node_manager_)
        : GC_Interval_(GC_interval), node_manager_epoch_(node_manager_) {
      current_epoch_p = node_manager_epoch_->GetEpochNode();

      current_epoch_p->active_txn_count = 0;
      current_epoch_p->garbage_list_p = nullptr;

      head_epoch_p = current_epoch_p;

      destruct_flag.store(false);
      need_gc = false;

      GC_Interval_ = GC_interval;
    }

    ~EpochManager() {
      if (DISABLE_CLEAR_EPOCH) return;
      // LOG_INFO("footprint before deconstruct epoch:");
      this->node_manager_epoch_->PrintFootprint();
      destruct_flag.store(true);

      if (epoch_thread_p != nullptr) {
        epoch_thread_p->join();

        delete epoch_thread_p;
      }

      current_epoch_p = nullptr;

      ClearEpoch();

      if (head_epoch_p != nullptr) {
        for (EpochNode *epoch_node_p = head_epoch_p; epoch_node_p != nullptr;
             epoch_node_p = epoch_node_p->next_p) {
          epoch_node_p->active_txn_count = 0;
        }

        ClearEpoch();
      }

      PL_ASSERT(head_epoch_p == nullptr);
      // LOG_INFO("footprint after deconstruct epoch:");
      this->node_manager_epoch_->PrintFootprint();
      return;
    }

    // This function is called by worker threads, so has to consider race
    // conditions.
    void AddGarbageNode(SkipListBaseNode *node) {
      EpochNode *epoch_p = current_epoch_p;

      GarbageNode *garbage_node_p = node_manager_epoch_->GetGarbageNode();
      garbage_node_p->node_p = node;
      garbage_node_p->next_p = epoch_p->garbage_list_p.load();

      while (1) {
        bool ret = epoch_p->garbage_list_p.compare_exchange_strong(
            garbage_node_p->next_p, garbage_node_p);

        if (ret == true) {
          break;
        } else {
          LOG_TRACE("Add garbage node CAS failed. Retry");
        }
      }  // while 1
      int cur_counter = node_manager_epoch_->GetGarbageNodeCount();
      if (cur_counter > gc_threshold) {
        need_gc = true;
        // LOG_INFO("Need gc set to true!!!!");
      }
      return;
    }

    /*
     * return the current EpochNode
     * need to add the reference count of current EpochNode
     */

    EpochNode *JoinEpoch() {
    try_join_again:
      EpochNode *epoch_p = current_epoch_p;
      int64_t prev_count = epoch_p->active_txn_count.fetch_add(1);
      if (prev_count < 0) {
        epoch_p->active_txn_count.fetch_sub(1);
        goto try_join_again;
      }
      return epoch_p;
    };

    /*
     * leaves current EpochNode
     * should maintain atomicity when counting the reference
     */

    void LeaveEpoch(EpochNode *node) {
      node->active_txn_count.fetch_sub(1);
      return;
    };

    /*
     * NewEpoch() - start new epoch after the call
     *
     * begins new Epoch that caused by the
     * Need to atomically maintain the epoch list
     */
    void NewEpoch() {
      EpochNode *epoch_node_p = node_manager_epoch_->GetEpochNode();

      epoch_node_p->active_txn_count = 0;
      epoch_node_p->garbage_list_p = nullptr;

      epoch_node_p->next_p = nullptr;

      current_epoch_p->next_p = epoch_node_p;
      current_epoch_p = epoch_node_p;

      return;
    };

    /*
     * ClearEpoch() - Sweep the chain of epoch and free memory
     *
     * The minimum number of epoch we must maintain is 1 which means
     * when current epoch is the head epoch we should stop scanning
     *
     * NOTE: There is no race condition in this function since it is
     * only called by the cleaner thread
     */

    void ClearEpoch() {
      if (DISABLE_CLEAR_EPOCH) return;
      // LOG_INFO("Start to clear epoch");

      while (1) {
        if (head_epoch_p == current_epoch_p) {
          // LOG_TRACE("Current epoch is head epoch. Do not clean");
          break;
        }

        int active_txn_count = head_epoch_p->active_txn_count.load();
        PL_ASSERT(active_txn_count >= 0);

        if (active_txn_count != 0) {
          // LOG_TRACE("Head epoch is not empty. Return");
          break;
        }

        if (head_epoch_p->active_txn_count.fetch_sub(MAX_THREAD_COUNT) > 0) {
          // LOG_TRACE(
          //    "Some thread sneaks in after we have decided"
          //    " to clean. Return");

          head_epoch_p->active_txn_count.fetch_add(MAX_THREAD_COUNT);

          break;
        }

        GarbageNode *next_garbage_node_p = nullptr;

        for (GarbageNode *garbage_node_p = head_epoch_p->garbage_list_p.load();
             garbage_node_p != nullptr; garbage_node_p = next_garbage_node_p) {
          next_garbage_node_p = garbage_node_p->next_p;

          // LOG_INFO("Delete garbage node, key:%s",
          // garbage_node_p->node_p->key_.GetInfo().c_str());
          node_manager_epoch_->ReturnSkipListNode(garbage_node_p->node_p);
          node_manager_epoch_->ReturnGarbageNode(garbage_node_p);
        }  // for

        EpochNode *next_epoch_node_p = head_epoch_p->next_p;
        node_manager_epoch_->ReturnEpochNode(head_epoch_p);

        head_epoch_p = next_epoch_node_p;
      }  // while(1) through epoch nodes
      return;
    }

    void PerformGarbageCollection() {
      // LOG_INFO("Call Perform Garbage Collection!!!!!!");
      // LOG_INFO("footprint before gc: %lu",
      //         this->node_manager_epoch_->GetFootprint());
      ClearEpoch();
      // LOG_INFO("footprint after gc: %lu",
      //         this->node_manager_epoch_->GetFootprint());
      need_gc = false;
      return;
    }

    /**
    * EpochThreadFunc() - The Epoch thread executes this every GC_INTERVAL ms
    */
    void EpochThreadFunc() {
      while (!destruct_flag.load()) {
        NewEpoch();
        // if(need_gc) PerformGarbageCollection();
        // else LOG_INFO("Don't need gc, Garbage node count:%lu\n",
        // node_manager_epoch_->GetGarbageNodeCount());

        // Sleep for 50 ms
        std::chrono::microseconds duration(GC_Interval_);
        std::this_thread::sleep_for(duration);
      }

      // LOG_TRACE("Epoch manager exits; thread return");

      return;
    }

    /**
     * StartEpochThread() - Start epoch thread for garbage collection
     */
    void StartEpochThread() {
      epoch_thread_p = new std::thread{[this]() { this->EpochThreadFunc(); }};
    }
  };

  /*
   * NodeManager - maintains the SkipList Node pool
   *
   */
  class NodeManager {
   private:
    std::atomic<size_t> inner_node_count_;
    std::atomic<size_t> head_node_count_;
    std::atomic<size_t> epoch_node_count_;
    std::atomic<size_t> garbage_node_count_;

   public:
    NodeManager()
        : inner_node_count_(0),
          head_node_count_(0),
          epoch_node_count_(0),
          garbage_node_count_(0) {}
    void PrintFootprint() {
      // LOG_INFO("FootPrint: inner: %lu head %lu epoch: %lu gn: %lu",
      //         inner_node_count_.load(), head_node_count_.load(),
      //         epoch_node_count_.load(), garbage_node_count_.load());
    }
    size_t GetFootprint() {
      return sizeof(SkipListBaseNode) * head_node_count_.load() +
             sizeof(SkipListInnerNode) * inner_node_count_.load() +
             sizeof(EpochNode) * epoch_node_count_.load() +
             sizeof(GarbageNode) * garbage_node_count_.load();
    }
    size_t GetGarbageNodeCount() { return garbage_node_count_.load(); }
    /*
     *
     */
    SkipListBaseNode *GetSkipListHead(u_int32_t level) {
      head_node_count_.fetch_add(1);
      return new SkipListBaseNode(true, level);
    }
    /*
     * GetSkipListNode() - getSkipListNode with only key and isHead settled
     */
    SkipListBaseNode *GetSkipListNode(KeyType key, bool isHead,
                                      u_int32_t level) {
      return new SkipListBaseNode(nullptr, nullptr, nullptr, key, isHead,
                                  level);
    }
    /*
     * GetSkipListNode() - get SkipListNode full equiped
     */
    SkipListBaseNode *GetSkipListNode(SkipListBaseNode *next,
                                      SkipListBaseNode *down,
                                      SkipListBaseNode *back_link, KeyType key,
                                      bool isHead, u_int32_t level) {
      return new SkipListBaseNode(next, down, back_link, key, isHead, level);
    }
    /*
     * GetSkipListInnerNode() - get a SkipListInnerNode using key and value
     */
    SkipListInnerNode *GetSkipListInnerNode(KeyType key, ValueType value,
                                            u_int32_t level) {
      inner_node_count_.fetch_add(1);
      auto tmp =
          new SkipListInnerNode(nullptr, nullptr, nullptr, key, false, level);
      tmp->SetValue(value);
      return tmp;
    }
    /*
     * GetSkipListInnerNode() - get a SkipListInnerNode using key and root
     * pointer
     */
    SkipListInnerNode *GetSkipListInnerNode(KeyType key,
                                            SkipListInnerNode *root,
                                            SkipListInnerNode *down,
                                            u_int32_t level) {
      inner_node_count_.fetch_add(1);
      auto tmp =
          new SkipListInnerNode(nullptr, down, nullptr, key, false, level);
      tmp->SetRoot(root);
      return tmp;
    }
    /*
     * GetEpochNode() - get an EpochNode
     */
    EpochNode *GetEpochNode() {
      epoch_node_count_.fetch_add(1);
      auto tmp = new EpochNode();
      return tmp;
    }
    /*
     * GetGarbageNode() - get a garbage node
     */
    GarbageNode *GetGarbageNode() {
      garbage_node_count_.fetch_add(1);
      auto tmp = new GarbageNode();
      return tmp;
    }
    void ReturnSkipListNode(SkipListBaseNode *node) {
      if (node->isHead_) {
        head_node_count_.fetch_sub(1);
        // LOG_INFO("Deleted Head Node, is it right time??");
      } else
        inner_node_count_.fetch_sub(1);
      delete node;
    }
    void ReturnEpochNode(UNUSED_ATTRIBUTE EpochNode *node) {
      epoch_node_count_.fetch_sub(1);
      delete node;
    }
    void ReturnGarbageNode(UNUSED_ATTRIBUTE GarbageNode *node) {
      garbage_node_count_.fetch_sub(1);
      delete node;
    }
  };

  /*
   * OperationContext - maintains info and context of each thread
   *
   * EpochNode: the epoch node that the thread is in
   */
  class OperationContext {
   public:
    EpochNode *epoch_node_;
    OperationContext(EpochNode *epoch_node) : epoch_node_(epoch_node) {}
  };
};
}  // namespace index
}  // namespace peloton

#endif<|MERGE_RESOLUTION|>--- conflicted
+++ resolved
@@ -952,15 +952,10 @@
     /*
      * Constructor - Create a forward iterator start from start_key in the list
      */
-<<<<<<< HEAD
+
     ForwardIterator(SkipList *list, const KeyType &start_key)
         : list_(list), ctx_(nullptr) {
       this->IterJoinEpoch();
-=======
-    ForwardIterator(SkipList *list, const KeyType &start_key):list_(list) {
-      auto epoch_node_p = list_->epoch_manager_.JoinEpoch();
-      OperationContext ctx{epoch_node_p};
->>>>>>> 9750192b
 
       // Get the pointer of the first node
       auto root_pair = list->Search(start_key, ctx_);
@@ -1068,7 +1063,7 @@
       // LOG_INFO("RI constructed");
       this->IterJoinEpoch();
 
-      SkipListBaseNode * cursor = this->list_->skip_list_head_.load();
+      SkipListBaseNode *cursor = this->list_->skip_list_head_.load();
       while (cursor->down_.load()) {
         while (cursor->next_.load()) {
           cursor = GET_NEXT(cursor);
