//===----------------------------------------------------------------------===//
//
//                         Peloton
//
// skiplist.h
//
// Identification: src/include/index/skiplist.h
//
// Copyright (c) 2015-17, Carnegie Mellon University Database Group
//
//===----------------------------------------------------------------------===//

#ifndef _SKIPLIST_H
#define _SKIPLIST_H

#pragma once

#include <atomic>
#include <functional>
#include <thread>
#include <tuple>
#include <deque>

#include "index/index.h"

namespace peloton {
namespace index {

#define GET_DELETE(addr) (((word)(addr)) & 1ll)
#define GET_FLAG(addr) (((word)(addr)) & 2ll)
#define SET_DELETE(addr, bit) (((word)(addr)) & ~1ll | (bit))
#define SET_FLAG(addr, bit) (((word)(addr)) & ~2ll | ((bit) << 1)
#define GET_NEXT(node) \
  static_cast<SkipListBaseNode *>((word)((node)->next_) & ~3ll)

#define SKIP_LIST_INITIAL_MAX_LEVEL_ 10
typedef u_int64_t word;
/*
 * SKIPLIST_TEMPLATE_ARGUMENTS - Save some key strokes
 */
#define SKIPLIST_TEMPLATE_ARGUMENTS                                       \
  template <typename KeyType, typename ValueType, typename KeyComparator, \
            typename KeyEqualityChecker, typename ValueEqualityChecker>
template <typename KeyType, typename ValueType, typename KeyComparator,
          typename KeyEqualityChecker, typename ValueEqualityChecker>
class SkipList {
  class NodeManager;
  class EpochManager;
  class OperationContext;
  template <typename KeyType, typename ValueType>
  class SkipListBaseNode;
  template <typename KeyType, typename ValueType>
  class SkipListInnerNode;

 private:
  ///////////////////////////////////////////////////////////////////
  // Core components
  ///////////////////////////////////////////////////////////////////
  std::atomic<SkipListBaseNode *> skip_list_head_;
  int max_level_;
  EpochManager epoch_manager_;
  NodeManager node_manager_;
  bool duplicate_support_;
  int GC_Interval_;

  /*
   * Get() - Search a key in the skip-list and fill in the node_list
   *
   * The return value is a indicator of the success get
   */
  bool Get(const KeyType &key, std::vector<SkipListBaseNode *> &node_list,
           OperationContext &ctx) {
    return GetFrom(key, skip_list_head_.load(), node_list, ctx);
  }

  /*
   * GetFrom() - Search a key start from a given node and fill in the node list
   *
   * The return value is a indicator of the success get from
   */
  bool GetFrom(const KeyType &key, const SkipListBaseNode *Node,
               std::vector<SkipListBaseNode *> &node_list,
               OperationContext &ctx) {
    return false;
  }

  /*
   * Search() - Search the first interval that node1.key<key and key<=node2.key
   *
   * the return value is a pair of node1,node2
   * if duplicate is available, the node1 is the last node among all duplicators
   * with dup.key==node1.key as well as the node2 is the first of its
   *duplicators
   *
   * NOTE: the second pointer might be nullptr!!!!!!!!
   */
  std::pair<SkipListBaseNode *, SkipListBaseNode *> Search(
      const KeyType &key, OperationContext &ctx) {
    SkipListBaseNode *headNode = this->skip_list_head_.load();
    while (1) {
      auto sr = SearchFrom(key, headNode, ctx);
      PL_ASSERT(sr != nullptr);
      headNode = sr.first;
      if (headNode->down_.load() == nullptr) {
        return sr;
      } else {
        headNode = headNode->down_.load();
      }
    }
  }

  /*
   * SearchFrom() - Search the first interval that node1.key<key and
   * key<=node2.key
   * from given skip list node
   *
   * The return value is a pair of node1, node2
   * For duplicate enabled skiplist, the type of return value is the same as
   * Search()
   * There is no guarantee that the nodes would be succeed after being returned
   *
   * Call this function again in insert and delete if the node pair is not
   * consistent (node1.next!=node2)
   */
  std::pair<SkipListBaseNode *, SkipListBaseNode *> SearchFrom(
      const KeyType &key, const SkipListBaseNode *Node, OperationContext &ctx) {
    // TODO: physically deletion when search in the list
    PL_ASSERT(Node != nullptr);
    SkipListBaseNode *curr_node = static_cast<SkipListBaseNode *>(Node);
    while (curr_node) {
      SkipListBaseNode *tmp_pointer = curr_node->next_.load();
      if (GET_FLAG(tmp_pointer)) {
        HelpFlagged(curr_node, GET_NEXT(tmp_pointer), ctx);
      } else if ((GET_DELETE(tmp_pointer))) {
        curr_node = curr_node->back_link_.load();
      } else if (tmp_pointer == nullptr) {
        return std::make_pair(curr_node, nullptr);
      } else {
        if (KeyCmpGreaterEqual(tmp_pointer->key_, key)) {
          return std::make_pair(curr_node, tmp_pointer);
        } else {
          curr_node = tmp_pointer;
        }
      }
    }
    return nullptr;
  }
  /*
   * AddLevel() - add corresponding level to the SkipList
   *
   * return true if successfully added or the level is already added
   * return false if the level cannot be reached from the highest level now
   */
  bool AddLevel(u_int32_t level) {
    SkipListBaseNode *head = this->skip_list_head_.load();
    if (head->level_ + 1 < level) {
      return false;
    } else {
      if (head->level_ + 1 == level) {
        SkipListBaseNode *new_head =
            node_manager_.GetSkipListNode(nullptr, head, nullptr, nullptr, 1);
        if (this->skip_list_head_.compare_exchange_strong(head, new_head)) {
          return true;
        } else {
          node_manager_.ReturnSkipListNode(new_head);
          head = this->skip_list_head_.load();
          return head->level_ == level;
        }
      } else {
        return true;
      }
    }
  }

  /*
   * SearchWithPath() - Search the skiplist for the key, would store the path of
   *every level
   *
   * @param:
   *  call_stack: used for storing the path
   *  key: the search key
   *  curr_node: the same as SearchFrom, but please send in a SkipListHead
   *  expected_stored_level: from which level the function starts to record the path, default to start recording from
   *  curr_node's level
   *
   * The lowest level starts from 0, the search would start from the curr_node
   * The function defaults to store all nodes in the path from the head to target node
   *
   * returns nothing but will store the path at call_stack
   */
  void SearchWithPath(
      std::vector<std::pair<SkipListBaseNode *, SkipListBaseNode *>> &
          call_stack,
      KeyType &key, SkipListBaseNode *curr_node, OperationContext &ctx,
      u_int32_t expected_stored_level = curr_node->level_) {
    int level_now = curr_node->level_;
    call_stack.resize(expected_stored_level + 1);
    while (level_now >= 0) {
      if (level_now <= expected_stored_level) {
        call_stack[level_now] = SearchFrom(key, curr_node, ctx);
        curr_node = call_stack[level_now].first->down_.load();
      } else {
        auto tmp_pair = SearchFrom(key, curr_node, ctx);
        curr_node = tmp_pair.first->down_.load();
      }
      level_now--;
    }
  }
  /*
   * InserNodeIntoInterval() - this method would try to insert the tower into
   *the interval and retry due to contention
   *
   * It has a call_stack array to accelorate the process
   * NOTE: this method would retry until the world ends (or the root is
   *deleted)!!!
   *
   * Would only return true, or it would retry until succeed or the root is deleted
   * Use this function only the tower can be exactly inserted
   */
  bool InsertTowerIntoInterval(
      const KeyType &key, std::vector<SkipListInnerNode *> &tower,
      std::vector<std::pair<SkipListBaseNode *, SkipListBaseNode *>> &
          call_stack,
      OperationContext &ctx, u_int32_t start_level = 0) {
    u_int32_t expected_level = tower.size();
    for (auto i = start_level; i < expected_level + 1; i++) {
      bool insert_flag = false;
      do {
        if (i != 0 && GET_DELETE((word)tower[i]->GetRoot)) {
          // the root has been deleted
          // there is no need to continue
          for (auto j = i; j < expected_level + 1; j++) {
            node_manager_.ReturnSkipListNode(tower[j]);
          }
          return true;
        }
        tower[i]->next_ = call_stack[i].second;
        insert_flag = call_stack[i].first->next_.compare_exchange_strong(
            call_stack[i].second, tower[i]);
        if (insert_flag)
          break;
        else
          call_stack[i] = SearchFrom(key, call_stack[i].first, ctx);
      } while (!insert_flag);
    }
    return true;
  }
  /*
   * InsertNode() - Insert key value tuple to the skip-list
   *
   * The return value is a indicator of success or not
   */
  bool InsertNode(const KeyType &key, const ValueType &value,
                  OperationContext &ctx) {
    u_int32_t expected_level = 0;

    while (expected_level < max_level_) {
      if (rand() & 1) {
        expected_level++;
      } else {
        break;
      }
    }

    SkipListBaseNode *curr_node = this->skip_list_head_.load();

    while (curr_node->level_ < expected_level) {
      AddLevel(curr_node->level_ + 1);
      curr_node = this->skip_list_head_.load();
    }

    // used to store the path
    std::vector<std::pair<SkipListBaseNode *, SkipListBaseNode *>> call_stack;
    std::vector<SkipListInnerNode *> tower(expected_level + 1);
    // build the tower of expected level
    SkipListInnerNode *new_node =
        node_manager_.GetSkipListInnerNode(key, value);
    tower[0] = new_node;
    for (auto i = 1; i < expected_level + 1; i++) {
      SkipListInnerNode *tmp_node =
          node_manager_.GetSkipListInnerNode(key, tower[0], tower[i - 1]);
    }
    SearchWithPath(call_stack, key, curr_node, ctx, expected_level);
    int level_now = curr_node->level_;
    PL_ASSERT(curr_node != nullptr);
    // if duplicate support, then just try insert
    // else need to verify the next node
    if (this->duplicate_support_) {
      // insert the node from the lowest level
      // redo the search from stack if the insert fails
      return InsertTowerIntoInterval(key, tower, call_stack, ctx);
    } else {
      // unique key
      // need to compare with the second return value's key
      bool insert_flag;
      do {
        // try to insert the key in the lowest level
        // if failed then abort the insert
        if (call_stack[0].second == nullptr ||
            GET_DELETE(call_stack[0].second->next_) ||
            !KeyCmpEqual(call_stack[0].second->key_, key)) {
          tower[0]->next_ = call_stack[0].second;
          insert_flag = call_stack[0].first->next_.compare_exchange_strong(
              call_stack[0].second, tower[0]);
        } else {
          // found duplicate key not deleted
          // abort the insertion
          return false;
        }
        if (insert_flag) break;
        call_stack[0] = SearchFrom(key, call_stack[0].frist, ctx);
      } while (!insert_flag);
      // insertion at the lowest level has succeeded
      // those towers should all be inserted into the skiplist successfully
      return InsertTowerIntoInterval(key, tower, call_stack, ctx, 1);
    }
  }

  /*
   * DeleteNode() - Delete certain key from the skip-list
   *
   * The return value is the node deleted or NULL if failed to delete
   */
  SkipListBaseNode *DeleteNode(const KeyType &key, OperationContext &ctx) {
    return nullptr;
  }

  /*
   * HelpDeleted() Attempts to physically delete the del_node and unflag
   * prev_node
   */
  void HelpDeleted(SkipListBaseNode *prev_node, SkipListBaseNode *del_node,
                   OperationContext &ctx) {}

  /*
   * HelpFlagged() - Attempts to mark and physically delete del_node
   */
  void HelpFlagged(SkipListBaseNode *prev_node, SkipListBaseNode *del_node,
                   OperationContext &ctx) {}

  /*
   * TryDelete() Attempts to mark the node del node.
   */
  void TryDelete(SkipListBaseNode *del_node, OperationContext &ctx) {}

  /*
   * TryFlag() - Attempts to flag the prev_node, which is the last node known to
   *be the predecessor of target_node
   *
   * The return value is a tuple of deleted node and the success indicator
   */
  std::tuple<SkipListBaseNode *, bool> TryFlag(SkipListBaseNode *prev_node,
                                               SkipListBaseNode *target_node,
                                               OperationContext &ctx) {
    return std::tuple<SkipListBaseNode *, bool>{};
  }

 public:
  SkipList(bool duplicate, int GC_Interval,
           KeyComparator key_cmp_obj = KeyComparator{},
           KeyEqualityChecker key_eq_obj = KeyEqualityChecker{},
           ValueEqualityChecker value_eq_obj = ValueEqualityChecker{})
      : duplicate_support_(duplicate),
        GC_Interval_(GC_Interval_),
        max_level_(SKIP_LIST_INITIAL_MAX_LEVEL_),
        // Key comparator, equality checker and hasher
        key_cmp_obj_{key_cmp_obj},
        key_eq_obj_{key_eq_obj}

        // Value equality checker and hasher
        {
    LOG_TRACE("SkipList constructed!");
  }

  ~SkipList() {
    // TODO: deconstruct all nodes in the skip list
    LOG_TRACE("SkipList deconstructed!");

    return;
  }
  /*
   * struct shouldn't exceed 64 bytes -- cache line
   * possible optimization: add a direct link to the root of the skiplist
   */
  class SkipListBaseNode {
   public:
    std::atomic<SkipListBaseNode *> next_, down_, back_link_;
    KeyType key_;
    bool isHead_;
    u_int32_t level_;
    SkipListBaseNode(SkipListBaseNode *next, SkipListBaseNode *down,
                     SkipListBaseNode *back_link, KeyType key, bool isHead)
        : next_(next),
          down_(down),
          back_link_(back_link),
          key_(key),
          isHead_(isHead) {}
    SkipListBaseNode(SkipListBaseNode *next, SkipListBaseNode *down,
                     SkipListBaseNode *back_link, KeyType key, bool isHead,
                     u_int32_t level)
        : next_(next),
          down_(down),
          back_link_(back_link),
          key_(key),
          isHead_(isHead),
          level_(level) {}
    virtual ~SkipListBaseNode(){};
  };

  template <typename KeyType, typename ValueType>
  class SkipListInnerNode : public SkipListBaseNode {
   public:
    SkipListInnerNode(SkipListBaseNode *next, SkipListBaseNode *down,
                      SkipListBaseNode *back_link, KeyType key, bool isHead)
        : SkipListBaseNode(next, down, back_link, key, isHead) {}
    SkipListInnerNode(SkipListBaseNode *next, SkipListBaseNode *down,
                      SkipListBaseNode *back_link, KeyType key, bool isHead,
                      u_int32_t level)
        : SkipListBaseNode(next, down, back_link, key, isHead, level) {}
    // set the union value
    void SetValue(ValueType value) {
      PL_ASSERT(this->down_ == NULL);
      this->valueOrRoot_.value = value;
    }

    // set the union root
    void SetRoot(SkipListInnerNode *root) {
      PL_ASSERT(this->down_ != NULL);
      this->valueOrRoot_.root = root;
    }

    ValueType &GetValue() {
      PL_ASSERT(this->down_ == NULL);
      return this->valueOrRoot_.value;
    }

    std::atomic<SkipListInnerNode *> &GetRoot() {
      PL_ASSERT(this->down_ != NULL);
      return this->valueOrRoot_.root;
    }

   private:
    // value when down is null
    // otherwise root
    union valueOrRoot {
      ValueType value;
      std::atomic<SkipListInnerNode *> root;
    } valueOrRoot_;
  };

  // this one provides the abstract interfaces
  class SkipListIterator;
  class ForwardIterator;
  class ReversedIterator;

  /*
   * Insert() - Insert a key-value pair
   *
   * This function returns false if value already exists
   * If CAS fails this function retries until it succeeds
   */
  bool Insert(const KeyType &key, const ValueType &value) {
    LOG_TRACE("Insert called!");
    EpochManager::EpochNode *epoch_node_p = epoch_manager_.JoinEpoch();
    OperationContext ctx{epoch_node_p};
    bool ret = InsertNode(key, value, ctx);
    epoch_manager_.LeaveEpoch(epoch_node_p);
    return ret;
  }

  /*
   * ConditionalInsert() - Insert a key-value pair only if a given
   *                       predicate fails for all values with a key
   *
   * If return true then the value has been inserted
   * If return false then the value is not inserted. The reason could be
   * predicates returning true for one of the values of a given key
   * or because the value is already in the index
   */
  bool ConditionalInsert(const KeyType &key, const ValueType &value,
                         std::function<bool(const void *)> predicate,
                         bool *predicate_satisfied) {
    LOG_TRACE("Cond Insert called!");
    EpochManager::EpochNode *epoch_node_p = epoch_manager_.JoinEpoch();
    OperationContext ctx{epoch_node_p};
    // TODO: Insert key value pair to the skiplist with predicate
    epoch_manager_.LeaveEpoch(epoch_node_p);
    return false;
  }

  /*
   * Delete() - Remove a key-value pair from the tree
   *
   * This function returns false if the key and value pair does not
   * exist. Return true if delete succeeds
   */
  bool Delete(const KeyType &key) {
    LOG_TRACE("Delete called!");
    EpochManager::EpochNode *epoch_node_p = epoch_manager_.JoinEpoch();
    OperationContext ctx{epoch_node_p};
    SkipListBaseNode *node = DeleteNode(key, ctx);
    epoch_manager_.LeaveEpoch(epoch_node_p);
    return node != nullptr;
  }

  /*
   * GetValue() - Fill a value list with values stored
   *
   * This function accepts a value list as argument,
   * and will copy all values into the list
   *
   * The return value is used to indicate whether the value set
   * is empty or not
   */
  void GetValue(const KeyType &search_key, std::vector<ValueType> &value_list) {
    LOG_TRACE("GetValue()");
    EpochManager::EpochNode *epoch_node_p = epoch_manager_.JoinEpoch();
    OperationContext ctx{epoch_node_p};
    // TODO: call contatiner to fillin the value_list
    epoch_manager_.LeaveEpoch(epoch_node_p);
    return;
  }

  // returns a forward iterator from the very beginning
  ForwardIterator ForwardBegin();

  // returns a forward iterator from the key
  ForwardIterator ForwardBegin(KeyType &startsKey);

  ReversedIterator ReverseBegin();

  ReversedIterator ReverseBegin(KeyType &startsKey);

  /*
   * PerformGC() - Interface function for external users to
   *                              force a garbage collection
   */
  void PerformGC() { LOG_TRACE("Perform garbage collection!"); }

  /*
   * NeedGC() - Whether the skiplsit needs garbage collection
   */
  bool NeedGC() {
    LOG_TRACE("Need GC!");
    return true;
  }

  size_t GetMemoryFootprint() {
    LOG_TRACE("Get Memory Footprint!");
    return 0;
  }

 public:
  // Key comparator
  const KeyComparator key_cmp_obj_;

  // Raw key eq checker
  const KeyEqualityChecker key_eq_obj_;

  // Check whether values are equivalent
  //const ValueEqualityChecker value_eq_obj_;

  ///////////////////////////////////////////////////////////////////
  // Key Comparison Member Functions
  ///////////////////////////////////////////////////////////////////

  /*
   * KeyCmpLess() - Compare two keys for "less than" relation
   *
   * If key1 < key2 return true
   * If not return false
   *
   * NOTE: In older version of the implementation this might be defined
   * as the comparator to wrapped key type. However wrapped key has
   * been removed from the newest implementation, and this function
   * compares KeyType specified in template argument.
   */
  inline bool KeyCmpLess(const KeyType &key1, const KeyType &key2) const {
    return key_cmp_obj_(key1, key2);
  }

  /*
   * KeyCmpEqual() - Compare a pair of keys for equality
   *
   * This functions compares keys for equality relation
   */
  inline bool KeyCmpEqual(const KeyType &key1, const KeyType &key2) const {
    return key_eq_obj_(key1, key2);
  }

  /*
   * KeyCmpGreaterEqual() - Compare a pair of keys for >= relation
   *
   * It negates result of keyCmpLess()
   */
  inline bool KeyCmpGreaterEqual(const KeyType &key1,
                                 const KeyType &key2) const {
    return !KeyCmpLess(key1, key2);
  }

  /*
   * KeyCmpGreater() - Compare a pair of keys for > relation
   *
   * It flips input for keyCmpLess()
   */
  inline bool KeyCmpGreater(const KeyType &key1, const KeyType &key2) const {
    return KeyCmpLess(key2, key1);
  }

  /*
   * KeyCmpLessEqual() - Compare a pair of keys for <= relation
   */
  inline bool KeyCmpLessEqual(const KeyType &key1, const KeyType &key2) const {
    return !KeyCmpGreater(key1, key2);
  }

<<<<<<< HEAD
  ///////////////////////////////////////////////////////////////////
  // Value Comparison Member
  ///////////////////////////////////////////////////////////////////

  /*
   * ValueCmpEqual() - Compares whether two values are equal
   */
  /*inline bool ValueCmpEqual(const ValueType &v1, const ValueType &v2) {
    return value_eq_obj_(v1, v2);
  }*/

=======
>>>>>>> 1ad639c5
  // maintains Epoch
  // has a inside linked list in which every node represents an epoch
  class EpochManager {
   public:
    class EpochNode;

    bool AddGarbageNode(EpochNode *epoch_node, SkipListBaseNode *node);
    /*
     * return the current EpochNode
     * need to add the reference count of current EpochNode
     */
    EpochNode *JoinEpoch();

    /*
     * leaves current EpochNode
     * should maintain atomicity when counting the reference
     */
    void LeaveEpoch(EpochNode *node);

    /*
     * NewEpoch() - start new epoch after the call
     *
     * begins new Epoch that caused by the
     * Need to atomically maintain the epoch list
     */
    void NewEpoch();

    /*
     * ClearEpoch() - Sweep the chain of epoch and free memory
     *
     * The minimum number of epoch we must maintain is 1 which means
     * when current epoch is the head epoch we should stop scanning
     *
     * NOTE: There is no race condition in this function since it is
     * only called by the cleaner thread
     */
    void ClearEpoch();
  };

  /*
   * NodeManager - maintains the SkipList Node pool
   *
   */
  class NodeManager {
   public:
    /*
     * GetSkipListNode() - getSkipListNode with only key and isHead settled
     */
    SkipListBaseNode *GetSkipListNode(KeyType key, bool isHead) {
      return new SkipListBaseNode(nullptr, nullptr, nullptr, key, isHead);
    }
    /*
     * GetSkipListNode() - get SkipListNode full equiped
     */
    SkipListBaseNode *GetSkipListNode(SkipListBaseNode *next,
                                      SkipListBaseNode *down,
                                      SkipListBaseNode *back_link, KeyType key,
                                      bool isHead) {
      return new SkipListBaseNode(next, down, back_link, key, isHead);
    }
    /*
     * GetSkipListInnerNode() - get a SkipListInnerNode using key and value
     */
    SkipListInnerNode *GetSkipListInnerNode(KeyType key, ValueType value) {
      auto tmp = new SkipListInnerNode(nullptr, nullptr, nullptr, key, false);
      tmp->SetValue(value);
      return tmp;
    }
    /*
     * GetSkipListInnerNode() - get a SkipListInnerNode using key and root
     * pointer
     */
    SkipListInnerNode *GetSkipListInnerNode(KeyType key,
                                            SkipListInnerNode *root,
                                            SkipListInnerNode *down) {
      auto tmp = new SkipListInnerNode(nullptr, down, nullptr, key, false);
      tmp->SetRoot(root);
      return tmp;
    }
    void ReturnSkipListNode(SkipListBaseNode *node) { delete node; }

  };

  /*
   * OperationContext - maintains info and context of each thread
   *
   * EpochNode: the epoch node that the thread is in
   */
  class OperationContext {
   public:
    EpochManager::EpochNode *epoch_node_;
    OperationContext(EpochManager::EpochNode *epoch_node)
        : epoch_node_(epoch_node) {}
  };
};
}  // namespace index
}  // namespace peloton

#endif<|MERGE_RESOLUTION|>--- conflicted
+++ resolved
@@ -26,15 +26,21 @@
 namespace peloton {
 namespace index {
 
-#define GET_DELETE(addr) (((word)(addr)) & 1ll)
-#define GET_FLAG(addr) (((word)(addr)) & 2ll)
-#define SET_DELETE(addr, bit) (((word)(addr)) & ~1ll | (bit))
-#define SET_FLAG(addr, bit) (((word)(addr)) & ~2ll | ((bit) << 1)
+#define WORD(x) static_cast<u_int64_t>((x))
+#define GET_DELETE(addr) ((WORD((addr))) & 1ll)
+#define GET_FLAG(addr) ((WORD((addr))) & 2ll)
+#define SET_DELETE(addr, bit) ((WORD((addr))) & ~1ll | (bit))
+#define SET_FLAG(addr, bit) ((WORD((addr))) & ~2ll | ((bit) << 1)
 #define GET_NEXT(node) \
-  static_cast<SkipListBaseNode *>((word)((node)->next_) & ~3ll)
+  static_cast<SkipListBaseNode *>(WORD(((node)->next_)) & ~3ll)
 
 #define SKIP_LIST_INITIAL_MAX_LEVEL_ 10
-typedef u_int64_t word;
+
+#ifdef __GNUC__
+#  define UNUSED(x) UNUSED_ ## x __attribute__((__unused__))
+#else
+#  define UNUSED(x) UNUSED_ ## x
+#endif
 /*
  * SKIPLIST_TEMPLATE_ARGUMENTS - Save some key strokes
  */
@@ -44,20 +50,19 @@
 template <typename KeyType, typename ValueType, typename KeyComparator,
           typename KeyEqualityChecker, typename ValueEqualityChecker>
 class SkipList {
-  class NodeManager;
-  class EpochManager;
-  class OperationContext;
-  template <typename KeyType, typename ValueType>
-  class SkipListBaseNode;
-  template <typename KeyType, typename ValueType>
-  class SkipListInnerNode;
+  public:
+    class NodeManager;
+    class EpochManager;
+    class OperationContext;
+    class SkipListBaseNode;
+    class SkipListInnerNode;
 
  private:
   ///////////////////////////////////////////////////////////////////
   // Core components
   ///////////////////////////////////////////////////////////////////
   std::atomic<SkipListBaseNode *> skip_list_head_;
-  int max_level_;
+  u_int32_t max_level_;
   EpochManager epoch_manager_;
   NodeManager node_manager_;
   bool duplicate_support_;
@@ -78,9 +83,9 @@
    *
    * The return value is a indicator of the success get from
    */
-  bool GetFrom(const KeyType &key, const SkipListBaseNode *Node,
-               std::vector<SkipListBaseNode *> &node_list,
-               OperationContext &ctx) {
+  bool GetFrom(const KeyType & UNUSED(key), const SkipListBaseNode* UNUSED(Node),
+               std::vector<SkipListBaseNode *> &UNUSED(node_list),
+               OperationContext &UNUSED(ctx)) {
     return false;
   }
 
@@ -158,7 +163,7 @@
     } else {
       if (head->level_ + 1 == level) {
         SkipListBaseNode *new_head =
-            node_manager_.GetSkipListNode(nullptr, head, nullptr, nullptr, 1);
+            node_manager_.GetSkipListNode(nullptr, head, nullptr, KeyType{}, 1);
         if (this->skip_list_head_.compare_exchange_strong(head, new_head)) {
           return true;
         } else {
@@ -191,9 +196,10 @@
   void SearchWithPath(
       std::vector<std::pair<SkipListBaseNode *, SkipListBaseNode *>> &
           call_stack,
-      KeyType &key, SkipListBaseNode *curr_node, OperationContext &ctx,
-      u_int32_t expected_stored_level = curr_node->level_) {
-    int level_now = curr_node->level_;
+      const KeyType &key, SkipListBaseNode *curr_node, OperationContext &ctx,
+      u_int32_t expected_stored_level = 0) {
+    expected_stored_level = expected_stored_level==0? curr_node->level_:expected_stored_level;
+    u_int32_t level_now = curr_node->level_;
     call_stack.resize(expected_stored_level + 1);
     while (level_now >= 0) {
       if (level_now <= expected_stored_level) {
@@ -222,11 +228,11 @@
       std::vector<std::pair<SkipListBaseNode *, SkipListBaseNode *>> &
           call_stack,
       OperationContext &ctx, u_int32_t start_level = 0) {
-    u_int32_t expected_level = tower.size();
+    u_int32_t expected_level = static_cast<u_int32_t >(tower.size());
     for (auto i = start_level; i < expected_level + 1; i++) {
       bool insert_flag = false;
       do {
-        if (i != 0 && GET_DELETE((word)tower[i]->GetRoot)) {
+        if (i != 0 && GET_DELETE(tower[i]->GetRoot)) {
           // the root has been deleted
           // there is no need to continue
           for (auto j = i; j < expected_level + 1; j++) {
@@ -277,11 +283,9 @@
         node_manager_.GetSkipListInnerNode(key, value);
     tower[0] = new_node;
     for (auto i = 1; i < expected_level + 1; i++) {
-      SkipListInnerNode *tmp_node =
-          node_manager_.GetSkipListInnerNode(key, tower[0], tower[i - 1]);
+      tower[i] = node_manager_.GetSkipListInnerNode(key, tower[0], tower[i - 1]);
     }
     SearchWithPath(call_stack, key, curr_node, ctx, expected_level);
-    int level_now = curr_node->level_;
     PL_ASSERT(curr_node != nullptr);
     // if duplicate support, then just try insert
     // else need to verify the next node
@@ -330,18 +334,21 @@
    * prev_node
    */
   void HelpDeleted(SkipListBaseNode *prev_node, SkipListBaseNode *del_node,
-                   OperationContext &ctx) {}
+                   OperationContext &ctx) {
+  }
 
   /*
    * HelpFlagged() - Attempts to mark and physically delete del_node
    */
   void HelpFlagged(SkipListBaseNode *prev_node, SkipListBaseNode *del_node,
-                   OperationContext &ctx) {}
+                   OperationContext &ctx) {
+  }
 
   /*
    * TryDelete() Attempts to mark the node del node.
    */
-  void TryDelete(SkipListBaseNode *del_node, OperationContext &ctx) {}
+  void TryDelete(SkipListBaseNode *del_node, OperationContext &ctx) {
+  }
 
   /*
    * TryFlag() - Attempts to flag the prev_node, which is the last node known to
@@ -358,10 +365,9 @@
  public:
   SkipList(bool duplicate, int GC_Interval,
            KeyComparator key_cmp_obj = KeyComparator{},
-           KeyEqualityChecker key_eq_obj = KeyEqualityChecker{},
-           ValueEqualityChecker value_eq_obj = ValueEqualityChecker{})
+           KeyEqualityChecker key_eq_obj = KeyEqualityChecker{})
       : duplicate_support_(duplicate),
-        GC_Interval_(GC_Interval_),
+        GC_Interval_(GC_Interval),
         max_level_(SKIP_LIST_INITIAL_MAX_LEVEL_),
         // Key comparator, equality checker and hasher
         key_cmp_obj_{key_cmp_obj},
@@ -407,7 +413,6 @@
     virtual ~SkipListBaseNode(){};
   };
 
-  template <typename KeyType, typename ValueType>
   class SkipListInnerNode : public SkipListBaseNode {
    public:
     SkipListInnerNode(SkipListBaseNode *next, SkipListBaseNode *down,
@@ -419,23 +424,23 @@
         : SkipListBaseNode(next, down, back_link, key, isHead, level) {}
     // set the union value
     void SetValue(ValueType value) {
-      PL_ASSERT(this->down_ == NULL);
+      PL_ASSERT(this->down_ == nullptr);
       this->valueOrRoot_.value = value;
     }
 
     // set the union root
     void SetRoot(SkipListInnerNode *root) {
-      PL_ASSERT(this->down_ != NULL);
+      PL_ASSERT(this->down_ != nullptr);
       this->valueOrRoot_.root = root;
     }
 
     ValueType &GetValue() {
-      PL_ASSERT(this->down_ == NULL);
+      PL_ASSERT(this->down_ == nullptr);
       return this->valueOrRoot_.value;
     }
 
     std::atomic<SkipListInnerNode *> &GetRoot() {
-      PL_ASSERT(this->down_ != NULL);
+      PL_ASSERT(this->down_ != nullptr);
       return this->valueOrRoot_.root;
     }
 
@@ -461,7 +466,7 @@
    */
   bool Insert(const KeyType &key, const ValueType &value) {
     LOG_TRACE("Insert called!");
-    EpochManager::EpochNode *epoch_node_p = epoch_manager_.JoinEpoch();
+    auto *epoch_node_p = epoch_manager_.JoinEpoch();
     OperationContext ctx{epoch_node_p};
     bool ret = InsertNode(key, value, ctx);
     epoch_manager_.LeaveEpoch(epoch_node_p);
@@ -481,7 +486,7 @@
                          std::function<bool(const void *)> predicate,
                          bool *predicate_satisfied) {
     LOG_TRACE("Cond Insert called!");
-    EpochManager::EpochNode *epoch_node_p = epoch_manager_.JoinEpoch();
+    auto *epoch_node_p = epoch_manager_.JoinEpoch();
     OperationContext ctx{epoch_node_p};
     // TODO: Insert key value pair to the skiplist with predicate
     epoch_manager_.LeaveEpoch(epoch_node_p);
@@ -496,7 +501,7 @@
    */
   bool Delete(const KeyType &key) {
     LOG_TRACE("Delete called!");
-    EpochManager::EpochNode *epoch_node_p = epoch_manager_.JoinEpoch();
+    auto *epoch_node_p = epoch_manager_.JoinEpoch();
     OperationContext ctx{epoch_node_p};
     SkipListBaseNode *node = DeleteNode(key, ctx);
     epoch_manager_.LeaveEpoch(epoch_node_p);
@@ -514,7 +519,7 @@
    */
   void GetValue(const KeyType &search_key, std::vector<ValueType> &value_list) {
     LOG_TRACE("GetValue()");
-    EpochManager::EpochNode *epoch_node_p = epoch_manager_.JoinEpoch();
+    auto *epoch_node_p = epoch_manager_.JoinEpoch();
     OperationContext ctx{epoch_node_p};
     // TODO: call contatiner to fillin the value_list
     epoch_manager_.LeaveEpoch(epoch_node_p);
@@ -522,14 +527,22 @@
   }
 
   // returns a forward iterator from the very beginning
-  ForwardIterator ForwardBegin();
+  ForwardIterator ForwardBegin(){
+    return ForwardIterator{};
+  };
 
   // returns a forward iterator from the key
-  ForwardIterator ForwardBegin(KeyType &startsKey);
-
-  ReversedIterator ReverseBegin();
-
-  ReversedIterator ReverseBegin(KeyType &startsKey);
+  ForwardIterator ForwardBegin(KeyType &startsKey){
+    return ForwardIterator{};
+  }
+
+  ReversedIterator ReverseBegin(){
+    return ReversedIterator{};
+  };
+
+  ReversedIterator ReverseBegin(KeyType &startsKey){
+    return ReversedIterator{};
+  };
 
   /*
    * PerformGC() - Interface function for external users to
@@ -614,38 +627,28 @@
     return !KeyCmpGreater(key1, key2);
   }
 
-<<<<<<< HEAD
-  ///////////////////////////////////////////////////////////////////
-  // Value Comparison Member
-  ///////////////////////////////////////////////////////////////////
-
-  /*
-   * ValueCmpEqual() - Compares whether two values are equal
-   */
-  /*inline bool ValueCmpEqual(const ValueType &v1, const ValueType &v2) {
-    return value_eq_obj_(v1, v2);
-  }*/
-
-=======
->>>>>>> 1ad639c5
   // maintains Epoch
   // has a inside linked list in which every node represents an epoch
   class EpochManager {
    public:
     class EpochNode;
 
-    bool AddGarbageNode(EpochNode *epoch_node, SkipListBaseNode *node);
+    bool AddGarbageNode(EpochNode *epoch_node, SkipListBaseNode *node){
+    }
     /*
      * return the current EpochNode
      * need to add the reference count of current EpochNode
      */
-    EpochNode *JoinEpoch();
+    EpochNode *JoinEpoch(){
+      return nullptr;
+    };
 
     /*
      * leaves current EpochNode
      * should maintain atomicity when counting the reference
      */
-    void LeaveEpoch(EpochNode *node);
+    void LeaveEpoch(EpochNode *node){
+    }
 
     /*
      * NewEpoch() - start new epoch after the call
@@ -653,7 +656,7 @@
      * begins new Epoch that caused by the
      * Need to atomically maintain the epoch list
      */
-    void NewEpoch();
+    void NewEpoch(){}
 
     /*
      * ClearEpoch() - Sweep the chain of epoch and free memory
@@ -664,7 +667,7 @@
      * NOTE: There is no race condition in this function since it is
      * only called by the cleaner thread
      */
-    void ClearEpoch();
+    void ClearEpoch(){}
   };
 
   /*
@@ -718,8 +721,8 @@
    */
   class OperationContext {
    public:
-    EpochManager::EpochNode *epoch_node_;
-    OperationContext(EpochManager::EpochNode *epoch_node)
+    typename EpochManager::EpochNode *epoch_node_;
+    OperationContext(typename EpochManager::EpochNode *epoch_node)
         : epoch_node_(epoch_node) {}
   };
 };
