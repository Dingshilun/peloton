//===----------------------------------------------------------------------===//
//
//                         Peloton
//
// skiplist.h
//
// Identification: src/include/index/skiplist.h
//
// Copyright (c) 2015-17, Carnegie Mellon University Database Group
//
//===----------------------------------------------------------------------===//

#ifndef _SKIPLIST_H
#define _SKIPLIST_H

#pragma once

#include <atomic>
#include <functional>
#include <thread>
#include <tuple>
#include <deque>

#include "index/index.h"

namespace peloton {
namespace index {

#define GET_DELETE(addr) (((word)(addr)) & 1ll)
#define GET_FLAG(addr) (((word)(addr)) & 2ll)
#define SET_DELETE(addr, bit) (((word)(addr)) & ~1ll | (bit))
#define SET_FLAG(addr, bit) (((word)(addr)) & ~2ll | ((bit) << 1)
#define GET_NEXT(node) \
  static_cast<SkipListBaseNode *>((word)((node)->next_) & ~3ll)

#define SKIP_LIST_INITIAL_MAX_LEVEL_ 10
typedef u_int64_t word;
/*
 * SKIPLIST_TEMPLATE_ARGUMENTS - Save some key strokes
 */
#define SKIPLIST_TEMPLATE_ARGUMENTS                                       \
  template <typename KeyType, typename ValueType, typename KeyComparator, \
            typename KeyEqualityChecker, typename ValueEqualityChecker>
template <typename KeyType, typename ValueType, typename KeyComparator,
          typename KeyEqualityChecker, typename ValueEqualityChecker>
class SkipList {
  class NodeManager;
  class EpochManager;
  class OperationContext;
  template <typename KeyType, typename ValueType>
  class SkipListBaseNode;
  template <typename KeyType, typename ValueType>
  class SkipListInnerNode;

 private:
  ///////////////////////////////////////////////////////////////////
  // Core components
  ///////////////////////////////////////////////////////////////////
  std::atomic<SkipListBaseNode *> skip_list_head_;
  int max_level_;
  EpochManager epoch_manager_;
  NodeManager node_manager_;
  bool duplicate_support_;
  int GC_Interval_;

  /*
   * Get() - Search a key in the skip-list and fill in the node_list
   *
   * The return value is a indicator of the success get
   */
  bool Get(const KeyType &key, std::vector<SkipListBaseNode *> &node_list,
           OperationContext &ctx) {
    return GetFrom(key, skip_list_head_.load(), node_list, ctx);
  }

  /*
   * GetFrom() - Search a key start from a given node and fill in the node list
   *
   * The return value is a indicator of the success get from
   */
  bool GetFrom(const KeyType &key, const SkipListBaseNode *Node,
               std::vector<SkipListBaseNode *> &node_list,
               OperationContext &ctx) {
    return false;
  }

  /*
   * Search() - Search the first interval that node1.key<key and key<=node2.key
   *
   * the return value is a pair of node1,node2
   * if duplicate is available, the node1 is the last node among all duplicators
   * with dup.key==node1.key as well as the node2 is the first of its
   *duplicators
   *
   * NOTE: the second pointer might be nullptr!!!!!!!!
   */
  std::pair<SkipListBaseNode *, SkipListBaseNode *> Search(
      const KeyType &key, OperationContext &ctx) {
    SkipListBaseNode *headNode = this->skip_list_head_.load();
    while (1) {
      auto sr = SearchFrom(key, headNode, ctx);
      PL_ASSERT(sr != nullptr);
      headNode = sr.first;
      if (headNode->down_.load() == nullptr) {
        return sr;
      } else {
        headNode = headNode->down_.load();
      }
    }
  }

  /*
   * SearchFrom() - Search the first interval that node1.key<key and
   * key<=node2.key
   * from given skip list node
   *
   * The return value is a pair of node1, node2
   * For duplicate enabled skiplist, the type of return value is the same as
   * Search()
   * There is no guarantee that the nodes would be succeed after being returned
   *
   * Call this function again in insert and delete if the node pair is not
   * consistent (node1.next!=node2)
   */
  std::pair<SkipListBaseNode *, SkipListBaseNode *> SearchFrom(
      const KeyType &key, const SkipListBaseNode *Node, OperationContext &ctx) {
    // TODO: physically deletion when search in the list
    PL_ASSERT(Node != nullptr);
    SkipListBaseNode *curr_node = static_cast<SkipListBaseNode *>(Node);
    while (curr_node) {
      SkipListBaseNode *tmp_pointer = curr_node->next_.load();
      if (GET_FLAG(tmp_pointer)) {
        HelpFlagged(curr_node, GET_NEXT(tmp_pointer), ctx);
      } else if ((GET_DELETE(tmp_pointer))) {
        curr_node = curr_node->back_link_.load();
      } else if (tmp_pointer == nullptr) {
        return std::make_pair(curr_node, nullptr);
      } else {
        if (KeyCmpGreaterEqual(tmp_pointer->key_, key)) {
          return std::make_pair(curr_node, tmp_pointer);
        } else {
          curr_node = tmp_pointer;
        }
      }
    }
    return nullptr;
  }

  /*
   * SearchWithPath() - Search the skiplist for the key, would store the path of
   *every level
   *
   * @param:
   *  call_stack: used for storing the path
   *  key: the search key
   *  curr_node: the same as SearchFrom, but please send in a SkipListHead
   *  expected_stored_level: from which level the function starts to record the
   *path, default to start recording from
   *  curr_node's level
   *
   * The lowest level starts from 0, the search would start from the curr_node
   * The function defaults to store all nodes in the path from the head to
   *target node
   *
   * returns nothing but will store the path at call_stack
   */
  void SearchWithPath(
      std::vector<std::pair<SkipListBaseNode *, SkipListBaseNode *>> &
          call_stack,
      KeyType &key, SkipListBaseNode *curr_node, OperationContext &ctx,
      u_int32_t expected_stored_level = curr_node->level_) {
    int level_now = curr_node->level_;
    call_stack.resize(expected_stored_level + 1);
    while (level_now >= 0) {
      if (level_now <= expected_stored_level) {
        call_stack[level_now] = SearchFrom(key, curr_node, ctx);
        curr_node = call_stack[level_now].first->down_.load();
      } else {
        auto tmp_pair = SearchFrom(key, curr_node, ctx);
        curr_node = tmp_pair.first->down_.load();
      }
      level_now--;
    }
  }
  /*
   * InsertNode() - Insert key value tuple to the skip-list
   *
   * The return value is a indicator of success or not
   */
  bool InsertNode(const KeyType &key, const ValueType &value,
                  OperationContext &ctx) {
    u_int32_t expected_level = 0;
    return false;
  }

  /*
   * DeleteNode() - Delete certain key from the skip-list
   *
   * The return value is the node deleted or NULL if failed to delete
   */
  SkipListBaseNode *DeleteNode(const KeyType &key, OperationContext &ctx) {
    return nullptr;
  }

  /*
   * HelpDeleted() Attempts to physically delete the del_node and unflag
   * prev_node
   */
  void HelpDeleted(SkipListBaseNode *prev_node, SkipListBaseNode *del_node,
                   OperationContext &ctx) {}

  /*
   * HelpFlagged() - Attempts to mark and physically delete del_node
   */
  void HelpFlagged(SkipListBaseNode *prev_node, SkipListBaseNode *del_node,
                   OperationContext &ctx) {}

  /*
   * TryDelete() Attempts to mark the node del node.
   */
  void TryDelete(SkipListBaseNode *del_node, OperationContext &ctx) {}

  /*
   * TryFlag() - Attempts to flag the prev_node, which is the last node known to
   *be the predecessor of target_node
   *
   * The return value is a tuple of deleted node and the success indicator
   */
  std::tuple<SkipListBaseNode *, bool> TryFlag(SkipListBaseNode *prev_node,
                                               SkipListBaseNode *target_node,
                                               OperationContext &ctx) {
    return std::tuple<SkipListBaseNode *, bool>{};
  }

 public:
  SkipList(bool duplicate, int GC_Interval,
           KeyComparator key_cmp_obj = KeyComparator{},
           KeyEqualityChecker key_eq_obj = KeyEqualityChecker{})
      : duplicate_support_(duplicate),
        GC_Interval_(GC_Interval_),
        max_level_(SKIP_LIST_INITIAL_MAX_LEVEL_),
        // Key comparator, equality checker and hasher
        key_cmp_obj_{key_cmp_obj},
<<<<<<< HEAD
        key_eq_obj_{key_eq_obj}

  // Value equality checker and hasher
  {
=======
        key_eq_obj_{key_eq_obj} {
>>>>>>> 11106cab
    LOG_TRACE("SkipList constructed!");
  }

  ~SkipList() {
    // TODO: deconstruct all nodes in the skip list
    LOG_TRACE("SkipList deconstructed!");

    return;
  }
  /*
   * struct shouldn't exceed 64 bytes -- cache line
   * possible optimization: add a direct link to the root of the skiplist
   */
  class SkipListBaseNode {
   public:
    std::atomic<SkipListBaseNode *> next_, down_, back_link_;
    KeyType key_;
    bool isHead_;
    u_int32_t level_;
    SkipListBaseNode(SkipListBaseNode *next, SkipListBaseNode *down,
                     SkipListBaseNode *back_link, KeyType key, bool isHead)
        : next_(next),
          down_(down),
          back_link_(back_link),
          key_(key),
          isHead_(isHead) {}
    SkipListBaseNode(SkipListBaseNode *next, SkipListBaseNode *down,
                     SkipListBaseNode *back_link, KeyType key, bool isHead,
                     u_int32_t level)
        : next_(next),
          down_(down),
          back_link_(back_link),
          key_(key),
          isHead_(isHead),
          level_(level) {}
    virtual ~SkipListBaseNode(){};
  };

  template <typename KeyType, typename ValueType>
  class SkipListInnerNode : public SkipListBaseNode {
   public:
    SkipListInnerNode(SkipListBaseNode *next, SkipListBaseNode *down,
                      SkipListBaseNode *back_link, KeyType key, bool isHead)
        : SkipListBaseNode(next, down, back_link, key, isHead) {}
    SkipListInnerNode(SkipListBaseNode *next, SkipListBaseNode *down,
                      SkipListBaseNode *back_link, KeyType key, bool isHead,
                      u_int32_t level)
        : SkipListBaseNode(next, down, back_link, key, isHead, level) {}
    // set the union value
    void SetValue(ValueType value) {
      PL_ASSERT(this->down_ == NULL);
      this->valueOrRoot_.value = value;
    }

    // set the union root
    void SetRoot(SkipListInnerNode *root) {
      PL_ASSERT(this->down_ != NULL);
      this->valueOrRoot_.root = root;
    }

    ValueType &GetValue() {
      PL_ASSERT(this->down_ == NULL);
      return this->valueOrRoot_.value;
    }

    std::atomic<SkipListInnerNode *> &GetRoot() {
      PL_ASSERT(this->down_ != NULL);
      return this->valueOrRoot_.root;
    }

   private:
    // value when down is null
    // otherwise root
    union valueOrRoot {
      ValueType value;
      std::atomic<SkipListInnerNode *> root;
    } valueOrRoot_;
  };

  // this one provides the abstract interfaces
  class SkipListIterator;
  class ForwardIterator;
  class ReversedIterator;

  /*
   * Insert() - Insert a key-value pair
   *
   * This function returns false if value already exists
   * If CAS fails this function retries until it succeeds
   */
  bool Insert(const KeyType &key, const ValueType &value) {
    LOG_TRACE("Insert called!");
    EpochManager::EpochNode *epoch_node_p = epoch_manager_.JoinEpoch();
    OperationContext ctx{epoch_node_p};
    bool ret = InsertNode(key, value, ctx);
    epoch_manager_.LeaveEpoch(epoch_node_p);
    return ret;
  }

  /*
   * ConditionalInsert() - Insert a key-value pair only if a given
   *                       predicate fails for all values with a key
   *
   * If return true then the value has been inserted
   * If return false then the value is not inserted. The reason could be
   * predicates returning true for one of the values of a given key
   * or because the value is already in the index
   */
  bool ConditionalInsert(const KeyType &key, const ValueType &value,
                         std::function<bool(const void *)> predicate,
                         bool *predicate_satisfied) {
    LOG_TRACE("Cond Insert called!");
    EpochManager::EpochNode *epoch_node_p = epoch_manager_.JoinEpoch();
    OperationContext ctx{epoch_node_p};
    // TODO: Insert key value pair to the skiplist with predicate
    epoch_manager_.LeaveEpoch(epoch_node_p);
    return false;
  }

  /*
   * Delete() - Remove a key-value pair from the tree
   *
   * This function returns false if the key and value pair does not
   * exist. Return true if delete succeeds
   */
  bool Delete(const KeyType &key) {
    LOG_TRACE("Delete called!");
    EpochManager::EpochNode *epoch_node_p = epoch_manager_.JoinEpoch();
    OperationContext ctx{epoch_node_p};
    SkipListBaseNode *node = DeleteNode(key, ctx);
    epoch_manager_.LeaveEpoch(epoch_node_p);
    return node != nullptr;
  }

  /*
   * GetValue() - Fill a value list with values stored
   *
   * This function accepts a value list as argument,
   * and will copy all values into the list
   *
   * The return value is used to indicate whether the value set
   * is empty or not
   */
  void GetValue(const KeyType &search_key, std::vector<ValueType> &value_list) {
    LOG_TRACE("GetValue()");
    EpochManager::EpochNode *epoch_node_p = epoch_manager_.JoinEpoch();
    OperationContext ctx{epoch_node_p};
    // TODO: call contatiner to fillin the value_list
    epoch_manager_.LeaveEpoch(epoch_node_p);
    return;
  }

  // returns a forward iterator from the very beginning
  ForwardIterator ForwardBegin();

  // returns a forward iterator from the key
  ForwardIterator ForwardBegin(KeyType &startsKey);

  ReversedIterator ReverseBegin();

  ReversedIterator ReverseBegin(KeyType &startsKey);

  /*
   * PerformGC() - Interface function for external users to
   *                              force a garbage collection
   */
  void PerformGC() { LOG_TRACE("Perform garbage collection!"); }

  /*
   * NeedGC() - Whether the skiplsit needs garbage collection
   */
  bool NeedGC() {
    LOG_TRACE("Need GC!");
    return true;
  }

  size_t GetMemoryFootprint() {
    LOG_TRACE("Get Memory Footprint!");
    return 0;
  }

 public:
  // Key comparator
  const KeyComparator key_cmp_obj_;

  // Raw key eq checker
  const KeyEqualityChecker key_eq_obj_;

<<<<<<< HEAD
  // Check whether values are equivalent
  // const ValueEqualityChecker value_eq_obj_;

=======
>>>>>>> 11106cab
  ///////////////////////////////////////////////////////////////////
  // Key Comparison Member Functions
  ///////////////////////////////////////////////////////////////////

  /*
   * KeyCmpLess() - Compare two keys for "less than" relation
   *
   * If key1 < key2 return true
   * If not return false
   *
   * NOTE: In older version of the implementation this might be defined
   * as the comparator to wrapped key type. However wrapped key has
   * been removed from the newest implementation, and this function
   * compares KeyType specified in template argument.
   */
  inline bool KeyCmpLess(const KeyType &key1, const KeyType &key2) const {
    return key_cmp_obj_(key1, key2);
  }

  /*
   * KeyCmpEqual() - Compare a pair of keys for equality
   *
   * This functions compares keys for equality relation
   */
  inline bool KeyCmpEqual(const KeyType &key1, const KeyType &key2) const {
    return key_eq_obj_(key1, key2);
  }

  /*
   * KeyCmpGreaterEqual() - Compare a pair of keys for >= relation
   *
   * It negates result of keyCmpLess()
   */
  inline bool KeyCmpGreaterEqual(const KeyType &key1,
                                 const KeyType &key2) const {
    return !KeyCmpLess(key1, key2);
  }

  /*
   * KeyCmpGreater() - Compare a pair of keys for > relation
   *
   * It flips input for keyCmpLess()
   */
  inline bool KeyCmpGreater(const KeyType &key1, const KeyType &key2) const {
    return KeyCmpLess(key2, key1);
  }

  /*
   * KeyCmpLessEqual() - Compare a pair of keys for <= relation
   */
  inline bool KeyCmpLessEqual(const KeyType &key1, const KeyType &key2) const {
    return !KeyCmpGreater(key1, key2);
  }

<<<<<<< HEAD
  ///////////////////////////////////////////////////////////////////
  // Value Comparison Member
  ///////////////////////////////////////////////////////////////////

  /*
   * ValueCmpEqual() - Compares whether two values are equal
   */
  /*inline bool ValueCmpEqual(const ValueType &v1, const ValueType &v2) {
    return value_eq_obj_(v1, v2);
  }*/

=======
>>>>>>> 11106cab
  // maintains Epoch
  // has a inside linked list in which every node represents an epoch
  class EpochManager {
   public:
    class EpochNode;

    bool AddGarbageNode(EpochNode *epoch_node, SkipListBaseNode *node);
    /*
     * return the current EpochNode
     * need to add the reference count of current EpochNode
     */
    EpochNode *JoinEpoch();

    /*
     * leaves current EpochNode
     * should maintain atomicity when counting the reference
     */
    void LeaveEpoch(EpochNode *node);

    /*
     * NewEpoch() - start new epoch after the call
     *
     * begins new Epoch that caused by the
     * Need to atomically maintain the epoch list
     */
    void NewEpoch();

    /*
     * ClearEpoch() - Sweep the chain of epoch and free memory
     *
     * The minimum number of epoch we must maintain is 1 which means
     * when current epoch is the head epoch we should stop scanning
     *
     * NOTE: There is no race condition in this function since it is
     * only called by the cleaner thread
     */
    void ClearEpoch();
  };

  /*
   * NodeManager - maintains the SkipList Node pool
   *
   */
  class NodeManager {
   public:
    /*
     * GetSkipListNode() - getSkipListNode with only key and isHead settled
     */
    SkipListBaseNode *GetSkipListNode(KeyType key, bool isHead) {
      return new SkipListBaseNode(nullptr, nullptr, nullptr, key, isHead);
    }
    /*
     * GetSkipListNode() - get SkipListNode full equiped
     */
    SkipListBaseNode *GetSkipListNode(SkipListBaseNode *next,
                                      SkipListBaseNode *down,
                                      SkipListBaseNode *back_link, KeyType key,
                                      bool isHead) {
      return new SkipListBaseNode(next, down, back_link, key, isHead);
    }
    /*
     * GetSkipListInnerNode() - get a SkipListInnerNode using key and value
     */
    SkipListInnerNode *GetSkipListInnerNode(KeyType key, ValueType value) {
      auto tmp = new SkipListInnerNode(nullptr, nullptr, nullptr, key, false);
      tmp->SetValue(value);
      return tmp;
    }
    /*
     * GetSkipListInnerNode() - get a SkipListInnerNode using key and root
     * pointer
     */
    SkipListInnerNode *GetSkipListInnerNode(KeyType key,
                                            SkipListInnerNode *root,
                                            SkipListInnerNode *down) {
      auto tmp = new SkipListInnerNode(nullptr, down, nullptr, key, false);
      tmp->SetRoot(root);
      return tmp;
    }
    void ReturnSkipListNode(SkipListBaseNode *node) { delete node; }
  };

  /*
   * OperationContext - maintains info and context of each thread
   *
   * EpochNode: the epoch node that the thread is in
   */
  class OperationContext {
   public:
    EpochManager::EpochNode *epoch_node_;
    OperationContext(EpochManager::EpochNode *epoch_node)
        : epoch_node_(epoch_node) {}
  };
};
}  // namespace index
}  // namespace peloton

#endif<|MERGE_RESOLUTION|>--- conflicted
+++ resolved
@@ -241,14 +241,7 @@
         max_level_(SKIP_LIST_INITIAL_MAX_LEVEL_),
         // Key comparator, equality checker and hasher
         key_cmp_obj_{key_cmp_obj},
-<<<<<<< HEAD
-        key_eq_obj_{key_eq_obj}
-
-  // Value equality checker and hasher
-  {
-=======
         key_eq_obj_{key_eq_obj} {
->>>>>>> 11106cab
     LOG_TRACE("SkipList constructed!");
   }
 
@@ -437,12 +430,6 @@
   // Raw key eq checker
   const KeyEqualityChecker key_eq_obj_;
 
-<<<<<<< HEAD
-  // Check whether values are equivalent
-  // const ValueEqualityChecker value_eq_obj_;
-
-=======
->>>>>>> 11106cab
   ///////////////////////////////////////////////////////////////////
   // Key Comparison Member Functions
   ///////////////////////////////////////////////////////////////////
@@ -496,21 +483,7 @@
   inline bool KeyCmpLessEqual(const KeyType &key1, const KeyType &key2) const {
     return !KeyCmpGreater(key1, key2);
   }
-
-<<<<<<< HEAD
-  ///////////////////////////////////////////////////////////////////
-  // Value Comparison Member
-  ///////////////////////////////////////////////////////////////////
-
-  /*
-   * ValueCmpEqual() - Compares whether two values are equal
-   */
-  /*inline bool ValueCmpEqual(const ValueType &v1, const ValueType &v2) {
-    return value_eq_obj_(v1, v2);
-  }*/
-
-=======
->>>>>>> 11106cab
+  
   // maintains Epoch
   // has a inside linked list in which every node represents an epoch
   class EpochManager {
