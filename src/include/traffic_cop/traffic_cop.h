//===----------------------------------------------------------------------===//
//
//                         Peloton
//
// traffic_cop.h
//
// Identification: src/include/traffic_cop/traffic_cop.h
//
// Copyright (c) 2015-17, Carnegie Mellon University Database Group
//
//===----------------------------------------------------------------------===//

#pragma once

#include <mutex>
#include <stack>
#include <vector>

#include "common/portal.h"
#include "common/statement.h"
#include "concurrency/transaction.h"
#include "executor/plan_executor.h"
#include "optimizer/abstract_optimizer.h"
#include "parser/sql_statement.h"
#include "storage/data_table.h"
#include "type/type.h"
#include "type/types.h"
#include "event.h"

namespace peloton {
namespace tcop {

//===--------------------------------------------------------------------===//
// TRAFFIC COP
// Helpers for executing statements.
//
// Usage in unit tests:
//   auto &traffic_cop = tcop::TrafficCop::GetInstance();
//   traffic_cop.SetTaskCallback(<callback>, <arg>);
//   txn = txn_manager.BeginTransaction();
//   traffic_cop.SetTcopTxnState(txn);
//   std::shared_ptr<AbstractPlan> plan = <set up a plan>;
//   traffic_cop.ExecuteHelper(plan, <params>, <result>, <result_format>);
//   <wait>
//   traffic_cop.CommitQueryHelper();
//===--------------------------------------------------------------------===//

class TrafficCop {
 public:
  TrafficCop();
  TrafficCop(void (*task_callback)(void *), void *task_callback_arg);
  ~TrafficCop();
  DISALLOW_COPY_AND_MOVE(TrafficCop);

  // Static singleton used by unit tests.
  static TrafficCop &GetInstance();

  // Reset this object.
  void Reset();

  // Execute a statement from a prepared and bound statement.
  ResultType ExecuteStatement(
      const std::shared_ptr<Statement> &statement,
      const std::vector<type::Value> &params, bool unnamed,
      std::shared_ptr<stats::QueryMetric::QueryParams> param_stats,
      const std::vector<int> &result_format, std::vector<ResultValue> &result,
      std::string &error_message, size_t thread_id = 0);

  // Helper to handle txn-specifics for the plan-tree of a statement.
  executor::ExecuteResult ExecuteHelper(
      std::shared_ptr<planner::AbstractPlan> plan,
      const std::vector<type::Value> &params, std::vector<ResultValue> &result,
      const std::vector<int> &result_format, size_t thread_id = 0);

  // Prepare and bind a query from a query string
  std::shared_ptr<Statement> PrepareStatement(const std::string &statement_name,
                                              const std::string &query_string,
                                              std::string &error_message,
                                              size_t thread_id = 0);

  std::vector<FieldInfo> GenerateTupleDescriptor(
      parser::SQLStatement *select_stmt);

  FieldInfo GetColumnFieldForValueType(std::string column_name,
                                       type::TypeId column_type);

  void SetTcopTxnState(concurrency::Transaction *txn) {
    tcop_txn_state_.emplace(txn, ResultType::SUCCESS);
  }

  ResultType CommitQueryHelper();

  void ExecuteStatementPlanGetResult();

  ResultType ExecuteStatementGetResult();

  void SetTaskCallback(void (*task_callback)(void *), void *task_callback_arg) {
    task_callback_ = task_callback;
    task_callback_arg_ = task_callback_arg;
  }

  void setRowsAffected(int rows_affected) { rows_affected_ = rows_affected; }

  int getRowsAffected() { return rows_affected_; }

  void SetStatement(std::shared_ptr<Statement> statement) {
    statement_ = std::move(statement);
  }

  std::shared_ptr<Statement> GetStatement() { return statement_; }

  void SetResult(std::vector<ResultValue> result) {
    result_ = std::move(result);
  }

  std::vector<ResultValue> &GetResult() { return result_; }

  void SetParamVal(std::vector<type::Value> param_values) {
    param_values_ = std::move(param_values);
  }

  std::vector<type::Value> &GetParamVal() { return param_values_; }

  void SetErrorMessage(std::string error_message) {
    error_message_ = std::move(error_message);
  }

  std::string &GetErrorMessage() { return error_message_; }

  void SetQueuing(bool is_queuing) { is_queuing_ = is_queuing; }

  bool GetQueuing() { return is_queuing_; }

  executor::ExecuteResult p_status_;

  void SetDefaultDatabaseName(std::string default_database_name) {
    default_database_name_ = std::move(default_database_name);
  }

  // TODO: this member variable should be in statement_ after parser part
  // finished
  std::string query_;

 private:
  bool is_queuing_;

  std::string error_message_;

  std::vector<type::Value> param_values_;

  std::vector<ResultValue> results_;

  // This save currnet statement in the traffic cop
  std::shared_ptr<Statement> statement_;

  // Default database name
  std::string default_database_name_ = DEFAULT_DB_NAME;

  int rows_affected_;

  // The optimizer used for this connection
  std::unique_ptr<optimizer::AbstractOptimizer> optimizer_;

  // flag of single statement txn
  bool is_single_statement_txn_;

  std::vector<ResultValue> result_;

  // The current callback to be invoked after execution completes.
  void (*task_callback_)(void *);
  void *task_callback_arg_;

  // pair of txn ptr and the result so-far for that txn
  // use a stack to support nested-txns
  using TcopTxnState = std::pair<concurrency::Transaction *, ResultType>;
  std::stack<TcopTxnState> tcop_txn_state_;

  static TcopTxnState &GetDefaultTxnState();

  TcopTxnState &GetCurrentTxnState();

  ResultType BeginQueryHelper(size_t thread_id);

  ResultType AbortQueryHelper();

  // Get all data tables from a TableRef.
  // For multi-way join
  // still a HACK
<<<<<<< HEAD
  void GetTableColumns(parser::TableRef *from_table,
                       std::vector<catalog::Column> &target_tables);

//  const std::shared_ptr<Statement> statement_;
//  const std::vector<type::Value> params_;
//  UNUSED_ATTRIBUTE const bool unnamed;
//  std::shared_ptr<stats::QueryMetric::QueryParams> param_stats_;
//  const std::vector<int> &result_format, std::vector<StatementResult> result;
//  int &rows_changed, UNUSED_ATTRIBUTE std::string error_message;
//  const size_t thread_id UNUSED_ATTRIBUTE;
};

//===--------------------------------------------------------------------===//
// TrafficCop: Wrapper struct ExecutePlan argument
//===--------------------------------------------------------------------===//
struct ExecutePlanArg {
  inline ExecutePlanArg(const std::shared_ptr<planner::AbstractPlan> plan,
                        concurrency::Transaction *txn,
                        const std::vector<type::Value> &params,
                        std::vector<StatementResult> &result,
                        const std::vector<int> &result_format,
                        executor::ExecuteResult &p_status) :
      plan_(plan),
      txn_(txn),
      params_(params),
      result_(result),
      result_format_(result_format),
      p_status_(p_status) {}
//      event_(event) {}
//      io_trigger_(io_trigger) { }


  std::shared_ptr<planner::AbstractPlan> plan_;
  concurrency::Transaction *txn_;
  const std::vector<type::Value> &params_;
  std::vector<StatementResult> &result_;
  const std::vector<int> &result_format_;
  executor::ExecuteResult &p_status_;
//  struct event* event_;
//  IOTrigger *io_trigger_;
=======
  void GetDataTables(parser::TableRef *from_table,
                     std::vector<storage::DataTable *> &target_tables);
>>>>>>> 3c1933c3
};

}  // namespace tcop
}  // namespace peloton<|MERGE_RESOLUTION|>--- conflicted
+++ resolved
@@ -186,7 +186,6 @@
   // Get all data tables from a TableRef.
   // For multi-way join
   // still a HACK
-<<<<<<< HEAD
   void GetTableColumns(parser::TableRef *from_table,
                        std::vector<catalog::Column> &target_tables);
 
@@ -227,10 +226,6 @@
   executor::ExecuteResult &p_status_;
 //  struct event* event_;
 //  IOTrigger *io_trigger_;
-=======
-  void GetDataTables(parser::TableRef *from_table,
-                     std::vector<storage::DataTable *> &target_tables);
->>>>>>> 3c1933c3
 };
 
 }  // namespace tcop
