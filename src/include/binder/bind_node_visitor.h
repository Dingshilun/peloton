//===----------------------------------------------------------------------===//
//
//                         Peloton
//
// bind_node_visitor.h
//
// Identification: src/include/binder/binder_node_visitor.h
//
// Copyright (c) 2015-16, Carnegie Mellon University Database Group
//
//===----------------------------------------------------------------------===//

#pragma once

#include "common/sql_node_visitor.h"
#include "binder/binder_context.h"
#include "parser/statements.h"
#include "type/types.h"

namespace peloton {

namespace expression {
class CaseExpression;
class ConstantExpression;
class TupleValueExpression;
<<<<<<< HEAD
class SubqueryExpression;
=======
class StarExpression;
class OperatorExpression;
class AggregateExpression;
>>>>>>> 3c1933c3
}  // namespace expression

namespace parser {
class SQLStatement;
}  // namespace parser

namespace binder {

class BindNodeVisitor : public SqlNodeVisitor {
 public:
  BindNodeVisitor(concurrency::Transaction *txn,
                  std::string default_database_name);

  void BindNameToNode(parser::SQLStatement *tree);
  void Visit(parser::SelectStatement *) override;

  // Some sub query nodes inside SelectStatement
  void Visit(parser::JoinDefinition *) override;
  void Visit(parser::TableRef *) override;
  void Visit(parser::GroupByDescription *) override;
  void Visit(parser::OrderDescription *) override;
  void Visit(parser::LimitDescription *) override;

  void Visit(parser::CreateStatement *) override;
  void Visit(parser::InsertStatement *) override;
  void Visit(parser::DeleteStatement *) override;
  void Visit(parser::DropStatement *) override;
  void Visit(parser::PrepareStatement *) override;
  void Visit(parser::ExecuteStatement *) override;
  void Visit(parser::TransactionStatement *) override;
  void Visit(parser::UpdateStatement *) override;
  void Visit(parser::CopyStatement *) override;
  void Visit(parser::AnalyzeStatement *) override;

  void Visit(expression::CaseExpression *expr) override;
<<<<<<< HEAD
  void Visit(expression::SubqueryExpression *expr) override;

  // void Visit(const expression::ConstantValueExpression *expr) override;
=======
>>>>>>> 3c1933c3
  void Visit(expression::TupleValueExpression *expr) override;
  void Visit(expression::StarExpression *expr) override;
  void Visit(expression::FunctionExpression *expr) override;

  // Deduce value type for these expressions
  void Visit(expression::OperatorExpression *expr) override;
  void Visit(expression::AggregateExpression *expr) override;

  void SetTxn(concurrency::Transaction *txn) { this->txn_ = txn; }

 private:
  std::shared_ptr<BinderContext> context_;
  concurrency::Transaction *txn_;
  std::string default_database_name_;
};

}  // namespace binder
}  // namespace peloton<|MERGE_RESOLUTION|>--- conflicted
+++ resolved
@@ -23,13 +23,10 @@
 class CaseExpression;
 class ConstantExpression;
 class TupleValueExpression;
-<<<<<<< HEAD
 class SubqueryExpression;
-=======
 class StarExpression;
 class OperatorExpression;
 class AggregateExpression;
->>>>>>> 3c1933c3
 }  // namespace expression
 
 namespace parser {
@@ -65,12 +62,9 @@
   void Visit(parser::AnalyzeStatement *) override;
 
   void Visit(expression::CaseExpression *expr) override;
-<<<<<<< HEAD
   void Visit(expression::SubqueryExpression *expr) override;
 
   // void Visit(const expression::ConstantValueExpression *expr) override;
-=======
->>>>>>> 3c1933c3
   void Visit(expression::TupleValueExpression *expr) override;
   void Visit(expression::StarExpression *expr) override;
   void Visit(expression::FunctionExpression *expr) override;
