--- conflicted
+++ resolved
@@ -617,10 +617,7 @@
     }
   } else {
     ProcessResult status = protocol_handler_->Process(rbuf_, (size_t) handler->Id());
-<<<<<<< HEAD
-=======
     
->>>>>>> f799b8f9
     switch (status) {
       case ProcessResult::MORE_DATA_REQUIRED:
         return Transition::NEED_DATA;
@@ -678,9 +675,5 @@
   return Transition::PROCEED;
 }
 
-<<<<<<< HEAD
-
-=======
->>>>>>> f799b8f9
 }  // namespace network
 }  // namespace peloton