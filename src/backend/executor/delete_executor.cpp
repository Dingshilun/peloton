//===----------------------------------------------------------------------===//
//
//                         Peloton
//
// delete_executor.cpp
//
// Identification: src/backend/executor/delete_executor.cpp
//
// Copyright (c) 2015-16, Carnegie Mellon University Database Group
//
//===----------------------------------------------------------------------===//

#include "backend/executor/delete_executor.h"
#include "backend/executor/executor_context.h"

#include "backend/common/value.h"
#include "backend/logging/log_manager.h"
#include "backend/logging/records/tuple_record.h"
#include "backend/planner/delete_plan.h"
#include "backend/catalog/manager.h"
#include "backend/expression/container_tuple.h"
#include "backend/common/logger.h"
#include "backend/executor/logical_tile.h"
#include "backend/storage/data_table.h"
#include "backend/storage/tile.h"
#include "backend/storage/tile_group.h"
#include "backend/storage/tile_group_header.h"
#include "backend/storage/tuple.h"
#include "backend/concurrency/transaction_manager_factory.h"

namespace peloton {
namespace executor {

/**
 * @brief Constructor for delete executor.
 * @param node Delete node corresponding to this executor.
 */
DeleteExecutor::DeleteExecutor(const planner::AbstractPlan *node,
                               ExecutorContext *executor_context)
    : AbstractExecutor(node, executor_context) {}

/**
 * @brief Nothing to init at the moment.
 * @return true on success, false otherwise.
 */
bool DeleteExecutor::DInit() {
  assert(children_.size() == 1);
  assert(executor_context_);

  assert(target_table_ == nullptr);

  // Delete tuples in logical tile
  LOG_TRACE("Delete executor :: 1 child ");

  // Grab data from plan node.
  const planner::DeletePlan &node = GetPlanNode<planner::DeletePlan>();
  target_table_ = node.GetTable();
  assert(target_table_);

  return true;
}

/**
 * @brief Delete the table tuples using the position list in the logical tile.
 *
 * If truncate is on, then it will truncate the table itself.
 * @return true on success, false otherwise.
 */
bool DeleteExecutor::DExecute() {
  assert(target_table_);

  // Retrieve next tile.
  if (!children_[0]->Execute()) {
    return false;
  }

  std::unique_ptr<LogicalTile> source_tile(children_[0]->GetOutput());

  auto &pos_lists = source_tile.get()->GetPositionLists();
  storage::Tile *tile = source_tile->GetBaseTile(0);
  storage::TileGroup *tile_group = tile->GetTileGroup();
  storage::TileGroupHeader *tile_group_header = tile_group->GetHeader();

  auto tile_group_id = tile_group->GetTileGroupId();
  auto &transaction_manager =
      concurrency::TransactionManagerFactory::GetInstance();

  LOG_TRACE("Source tile : %p Tuples : %lu ", source_tile.get(),
            source_tile->GetTupleCount());

  LOG_TRACE("Transaction ID: %lu",
            executor_context_->GetTransaction()->GetTransactionId());

  // Delete each tuple
  for (oid_t visible_tuple_id : *source_tile) {
    oid_t physical_tuple_id = pos_lists[0][visible_tuple_id];

    LOG_TRACE("Visible Tuple id : %lu, Physical Tuple id : %lu ",
              visible_tuple_id, physical_tuple_id);

    if (transaction_manager.IsOwner(tile_group_header, physical_tuple_id) == true) {
      // if the thread is the owner of the tuple, then directly update in place.

      transaction_manager.PerformDelete(tile_group_id, physical_tuple_id);

<<<<<<< HEAD
    } else if (transaction_manager.IsAccessable(tile_group_header,
                                                physical_tuple_id) == true) {
      // if the tuple is not owned by any transaction and is visible to current
      // transaction.

      if (transaction_manager.AcquireLock(tile_group_header, tile_group_id, physical_tuple_id) == false) {
=======
    } else if (transaction_manager.IsOwnable(tile_group_header,
                                             physical_tuple_id) == true) {
      // if the tuple is not owned by any transaction and is visible to current
      // transaction.

      if (transaction_manager.AcquireOwnership(tile_group_header, tile_group_id, physical_tuple_id) == false) {
>>>>>>> 47c58079
        transaction_manager.SetTransactionResult(RESULT_FAILURE);
        return false;
      }
      // if it is the latest version and not locked by other threads, then
      // insert a new version.
      storage::Tuple *new_tuple =
          new storage::Tuple(target_table_->GetSchema(), true);

      // Make a copy of the original tuple and allocate a new tuple
      expression::ContainerTuple<storage::TileGroup> old_tuple(
          tile_group, physical_tuple_id);

      // finally insert updated tuple into the table
      ItemPointer location = target_table_->InsertEmptyVersion(new_tuple);

      if (location.block == INVALID_OID) {
        delete new_tuple;
        new_tuple = nullptr;
        LOG_TRACE("Fail to insert new tuple. Set txn failure.");
        transaction_manager.SetTransactionResult(Result::RESULT_FAILURE);
        return false;
      }

      auto res = transaction_manager.PerformDelete(tile_group_id, physical_tuple_id, location);
      if(!res){
        transaction_manager.SetTransactionResult(RESULT_FAILURE);
        return res;
      }

      executor_context_->num_processed += 1;  // deleted one

      delete new_tuple;
      new_tuple = nullptr;
    } else {
      // transaction should be aborted as we cannot update the latest version.
      LOG_TRACE("Fail to update tuple. Set txn failure.");
      transaction_manager.SetTransactionResult(Result::RESULT_FAILURE);
      return false;
    }
  }

  return true;
}

}  // namespace executor
}  // namespace peloton<|MERGE_RESOLUTION|>--- conflicted
+++ resolved
@@ -103,21 +103,12 @@
 
       transaction_manager.PerformDelete(tile_group_id, physical_tuple_id);
 
-<<<<<<< HEAD
-    } else if (transaction_manager.IsAccessable(tile_group_header,
-                                                physical_tuple_id) == true) {
-      // if the tuple is not owned by any transaction and is visible to current
-      // transaction.
-
-      if (transaction_manager.AcquireLock(tile_group_header, tile_group_id, physical_tuple_id) == false) {
-=======
     } else if (transaction_manager.IsOwnable(tile_group_header,
                                              physical_tuple_id) == true) {
       // if the tuple is not owned by any transaction and is visible to current
       // transaction.
 
       if (transaction_manager.AcquireOwnership(tile_group_header, tile_group_id, physical_tuple_id) == false) {
->>>>>>> 47c58079
         transaction_manager.SetTransactionResult(RESULT_FAILURE);
         return false;
       }
