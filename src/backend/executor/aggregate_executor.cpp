--- conflicted
+++ resolved
@@ -137,32 +137,13 @@
       }
 
     }
-
-<<<<<<< HEAD
     LOG_TRACE("Finished processing logical tile");
   }
 
   LOG_INFO("Finalizing..");
   if (!aggregator || !aggregator->Finalize()) {
     done = true;
-=======
-    /*
-     * This is critical: We must not release the tile immediately because
-     * the prev_tuple may still be referenced in next iteration by some aggregators.
-     * To solve this, we always keep two tiles alive --- hopefully not expensive.
-     */
-    prev_tile.reset(tile.release());
-    LOG_INFO("Finished processing logical tile");
-  }
 
-  LOG_INFO("Finalizing..");
-  if (aggregator == nullptr) {
-    // TODO: need to refactor
-    LOG_INFO("child returns empty");
-    return false;
-  }
-  if (!aggregator->Finalize())
->>>>>>> a9eb1e71
     return false;
   }
 
