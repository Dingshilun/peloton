//===----------------------------------------------------------------------===//
//
//                         Peloton
//
// index_scan_executor.cpp
//
// Identification: src/backend/executor/index_scan_executor.cpp
//
// Copyright (c) 2015-16, Carnegie Mellon University Database Group
//
//===----------------------------------------------------------------------===//

#include "backend/executor/index_scan_executor.h"

#include <memory>
#include <utility>
#include <vector>

#include "backend/common/types.h"
#include "backend/executor/logical_tile.h"
#include "backend/executor/logical_tile_factory.h"
#include "backend/executor/executor_context.h"
#include "backend/expression/abstract_expression.h"
#include "backend/expression/container_tuple.h"
#include "backend/index/index.h"
#include "backend/storage/data_table.h"
#include "backend/storage/tile_group.h"
#include "backend/storage/tile_group_header.h"
#include "backend/concurrency/transaction_manager_factory.h"
#include "backend/common/logger.h"
#include "backend/catalog/manager.h"

namespace peloton {
namespace executor {

/**
 * @brief Constructor for indexscan executor.
 * @param node Indexscan node corresponding to this executor.
 */
IndexScanExecutor::IndexScanExecutor(const planner::AbstractPlan *node,
                                     ExecutorContext *executor_context)
    : AbstractScanExecutor(node, executor_context) {}

IndexScanExecutor::~IndexScanExecutor() {
  // Nothing to do here
}

/**
 * @brief Let base class Dinit() first, then do my job.
 * @return true on success, false otherwise.
 */
bool IndexScanExecutor::DInit() {
  auto status = AbstractScanExecutor::DInit();

  if (!status) return false;

  assert(children_.size() == 0);

  // Grab info from plan node and check it
  const planner::IndexScanPlan &node = GetPlanNode<planner::IndexScanPlan>();

  index_ = node.GetIndex();
  assert(index_ != nullptr);

  result_itr_ = START_OID;
  done_ = false;

  column_ids_ = node.GetColumnIds();
  key_column_ids_ = node.GetKeyColumnIds();
  expr_types_ = node.GetExprTypes();
  values_ = node.GetValues();
  runtime_keys_ = node.GetRunTimeKeys();
  predicate_ = node.GetPredicate();

  if (runtime_keys_.size() != 0) {
    assert(runtime_keys_.size() == values_.size());

    if (!key_ready_) {
      values_.clear();

      for (auto expr : runtime_keys_) {
        auto value = expr->Evaluate(nullptr, nullptr, executor_context_);
        LOG_INFO("Evaluated runtime scan key: %s", value.GetInfo().c_str());
        values_.push_back(value);
      }

      key_ready_ = true;
    }
  }

  table_ = node.GetTable();

  if (table_ != nullptr) {
    full_column_ids_.resize(table_->GetSchema()->GetColumnCount());
    std::iota(full_column_ids_.begin(), full_column_ids_.end(), 0);
  }

  return true;
}

/**
 * @brief Creates logical tile(s) after scanning index.
 * @return true on success, false otherwise.
 */
bool IndexScanExecutor::DExecute() {
  LOG_INFO("Index Scan executor :: 0 child");

  if (!done_) {
    auto status = ExecIndexLookup();
    if (status == false) return false;
  }
  // Already performed the index lookup
  assert(done_);

  while (result_itr_ < result_.size()) {  // Avoid returning empty tiles
    if (result_[result_itr_]->GetTupleCount() == 0) {
      result_itr_++;
      continue;
    } else {
      SetOutput(result_[result_itr_]);
      result_itr_++;
      return true;
    }

  }  // end while

  return false;
}

bool IndexScanExecutor::ExecIndexLookup() {
  assert(!done_);

  std::vector<ItemPointer> tuple_locations;

  if (0 == key_column_ids_.size()) {
    tuple_locations = index_->ScanAllKeys();
  } else {
    tuple_locations = index_->Scan(values_, key_column_ids_, expr_types_,
                                   SCAN_DIRECTION_TYPE_FORWARD);
  }

  LOG_INFO("Tuple_locations.size(): %lu", tuple_locations.size());

  if (tuple_locations.size() == 0) return false;

  auto &transaction_manager =
      concurrency::TransactionManagerFactory::GetInstance();

  std::map<oid_t, std::vector<oid_t>> visible_tuples;
  // for every tuple that is found in the index.
  for (auto tuple_location : tuple_locations) {
    auto &manager = catalog::Manager::GetInstance();
    auto tile_group = manager.GetTileGroup(tuple_location.block);
    auto tile_group_header = tile_group.get()->GetHeader();
    auto tile_group_id = tuple_location.block;
    auto tuple_id = tuple_location.offset;

    while (true) {
<<<<<<< HEAD
      // txn_id_t tuple_txn_id = tile_group_header->GetTransactionId(tuple_id);
      // cid_t tuple_begin_cid = tile_group_header->GetBeginCommitId(tuple_id);
      // cid_t tuple_end_cid = tile_group_header->GetEndCommitId(tuple_id);
=======
>>>>>>> 47c58079

      // if the tuple is visible.
      if (transaction_manager.IsVisible(tile_group_header, tuple_id)) {
        // perform predicate evaluation.
        if (predicate_ == nullptr) {
          visible_tuples[tile_group_id].push_back(tuple_id);
          auto res = transaction_manager.PerformRead(tile_group_id, tuple_id);
          if(!res){
            transaction_manager.SetTransactionResult(RESULT_FAILURE);
            return res;
          }
        } else {
          expression::ContainerTuple<storage::TileGroup> tuple(tile_group.get(),
                                                               tuple_id);
          auto eval =
              predicate_->Evaluate(&tuple, nullptr, executor_context_).IsTrue();
          if (eval == true) {
            visible_tuples[tile_group_id].push_back(tuple_id);
            auto res = transaction_manager.PerformRead(tile_group_id, tuple_id);
            if(!res){
              transaction_manager.SetTransactionResult(RESULT_FAILURE);
              return res;
            }
          }
        }
        break;
      } else {
        ItemPointer next_item = tile_group_header->GetNextItemPointer(tuple_id);
        // if there is no next tuple.
        if (next_item.IsNull() == true) {
          break;
        }
        tile_group_id = next_item.block;
        tuple_id = next_item.offset;
        tile_group = manager.GetTileGroup(tile_group_id);
        tile_group_header = tile_group.get()->GetHeader();
      }
    }
  }
  // Construct a logical tile for each block
  for (auto tuples : visible_tuples) {
    auto &manager = catalog::Manager::GetInstance();
    auto tile_group = manager.GetTileGroup(tuples.first);

    std::unique_ptr<LogicalTile> logical_tile(LogicalTileFactory::GetTile());
    // Add relevant columns to logical tile
    logical_tile->AddColumns(tile_group, full_column_ids_);
    logical_tile->AddPositionList(std::move(tuples.second));
    if (column_ids_.size() != 0) {
      logical_tile->ProjectColumns(full_column_ids_, column_ids_);
    }

    // Print tile group visibility
    // tile_group_header->PrintVisibility(txn_id, commit_id);
    result_.push_back(logical_tile.release());
  }

  done_ = true;

  LOG_TRACE("Result tiles : %lu", result_.size());

  return true;
}

}  // namespace executor
}  // namespace peloton<|MERGE_RESOLUTION|>--- conflicted
+++ resolved
@@ -156,12 +156,6 @@
     auto tuple_id = tuple_location.offset;
 
     while (true) {
-<<<<<<< HEAD
-      // txn_id_t tuple_txn_id = tile_group_header->GetTransactionId(tuple_id);
-      // cid_t tuple_begin_cid = tile_group_header->GetBeginCommitId(tuple_id);
-      // cid_t tuple_end_cid = tile_group_header->GetEndCommitId(tuple_id);
-=======
->>>>>>> 47c58079
 
       // if the tuple is visible.
       if (transaction_manager.IsVisible(tile_group_header, tuple_id)) {
