//===----------------------------------------------------------------------===//
//
//                         Peloton
//
// storage_manager.cpp
//
// Identification: src/backend/storage/storage_manager.cpp
//
// Copyright (c) 2015-16, Carnegie Mellon University Database Group
//
//===----------------------------------------------------------------------===//

#include <sys/types.h>
#include <sys/stat.h>
#include <fcntl.h>
#include <stdio.h>
#include <errno.h>
#include <stdlib.h>
#include <unistd.h>
#include <string.h>
#include <sys/mman.h>

#include <string>
#include <iostream>

#include "backend/common/types.h"
#include "backend/common/logger.h"
#include "backend/common/exception.h"
#include "backend/storage/storage_manager.h"

//===--------------------------------------------------------------------===//
// GUC Variables
//===--------------------------------------------------------------------===//

extern LoggingType peloton_logging_mode;

// PMEM file size
size_t peloton_data_file_size = 0;

namespace peloton {
namespace storage {

// 64B cache line size
#define ALIGN 64

static inline void pmem_flush_cache(void *addr, size_t len) {
  uintptr_t uptr = (uintptr_t) addr & ~(ALIGN - 1);
  uintptr_t end = (uintptr_t) addr + len;

  // loop through 64B-aligned chunks covering the given range
  for (; uptr < end; uptr += ALIGN) {
    __builtin_ia32_clflush((void *) uptr);
  }
}

#define DATA_FILE_LEN 1024 * 1024 * UINT64_C(512)  // 512 MB
#define DATA_FILE_NAME "peloton.pmem"

// global singleton
StorageManager &StorageManager::GetInstance(void) {
  static StorageManager storage_manager;
  return storage_manager;
}

StorageManager::StorageManager()
<<<<<<< HEAD
    : data_file_address(nullptr),
      is_pmem(false),
      data_file_len(0),
      data_file_offset(0) {
=======
: data_file_address(nullptr),
  data_file_len(0),
  data_file_offset(0) {
>>>>>>> d9fc9348
  // Check if we need a data pool
  if (IsBasedOnWriteAheadLogging(peloton_logging_mode) == true ||
      peloton_logging_mode == LOGGING_TYPE_INVALID) {
    return;
  }

  int data_fd;
  std::string data_file_name;
  struct stat data_stat;

  // Initialize file size
  if (peloton_data_file_size != 0)
    data_file_len = peloton_data_file_size * 1024 * 1024;  // MB
  else
    data_file_len = DATA_FILE_LEN;

  // Check for relevant file system
  bool found_file_system = false;

  switch (peloton_logging_mode) {
    // Check for NVM FS for data
    case LOGGING_TYPE_NVM_NVM:
    case LOGGING_TYPE_NVM_HDD: {
      int status = stat(NVM_DIR, &data_stat);
      if (status == 0 && S_ISDIR(data_stat.st_mode)) {
        data_file_name = std::string(NVM_DIR) + std::string(DATA_FILE_NAME);
        found_file_system = true;
      }

    } break;

    // Check for HDD FS
    case LOGGING_TYPE_HDD_NVM:
    case LOGGING_TYPE_HDD_HDD: {
      int status = stat(HDD_DIR, &data_stat);
      if (status == 0 && S_ISDIR(data_stat.st_mode)) {
        data_file_name = std::string(HDD_DIR) + std::string(DATA_FILE_NAME);
        found_file_system = true;
      }

    } break;

    default:
      break;
  }

  // Fallback to tmp directory if needed
  if (found_file_system == false) {
    int status = stat(TMP_DIR, &data_stat);
    if (status == 0 && S_ISDIR(data_stat.st_mode)) {
      data_file_name = std::string(TMP_DIR) + std::string(DATA_FILE_NAME);
    } else {
      throw Exception("Could not find temp directory : " +
                      std::string(TMP_DIR));
    }
  }

  // TODO:
  LOG_TRACE("DATA DIR :: %s ", data_file_name.c_str());

  // Create a data file
  if ((data_fd = open(data_file_name.c_str(), O_CREAT | O_RDWR, 0666)) < 0) {
    perror(data_file_name.c_str());
    exit(EXIT_FAILURE);
  }

  // Allocate the data file
  if ((errno = posix_fallocate(data_fd, 0, data_file_len)) != 0) {
    perror("posix_fallocate");
    exit(EXIT_FAILURE);
  }

  // map the data file in memory
  if ((data_file_address =  mmap(NULL,
                                 data_file_len,
                                 PROT_READ | PROT_WRITE,
                                 MAP_SHARED,
                                 data_fd, 0)) == MAP_FAILED) {
    perror("mmap");
    exit(EXIT_FAILURE);
  }

  // close the pmem file -- it will remain mapped
  close(data_fd);
}

StorageManager::~StorageManager() {
  // Check if we need a PMEM pool
  if (peloton_logging_mode != LOGGING_TYPE_NVM_NVM) return;

<<<<<<< HEAD
// unmap the pmem file
#ifdef NVML
  if (is_pmem == true) {
    pmem_unmap(data_file_address, data_file_len);
  }
#endif
=======
  // sync and unmap the data file
  if(data_file_address != nullptr) {
    // sync the mmap'ed file to SSD or HDD
    int status = msync(data_file_address, data_file_len, MS_SYNC);
    if(status != 0) {
      perror("msync");
      exit(EXIT_FAILURE);
    }

    if (munmap(data_file_address, data_file_len) == MAP_FAILED) {
      perror("munmap");
      exit(EXIT_FAILURE);
    }
  }

>>>>>>> d9fc9348
}

void *StorageManager::Allocate(BackendType type, size_t size) {
  switch (type) {
    case BACKEND_TYPE_MM: {
      return ::operator new(size);
    } break;

    case BACKEND_TYPE_NVM:
    case BACKEND_TYPE_SSD:
    case BACKEND_TYPE_HDD: {
      {
        std::lock_guard<std::mutex> pmem_lock(pmem_mutex);

        if (data_file_offset >= data_file_len) return nullptr;

        void *address = reinterpret_cast<char*>(data_file_address) + data_file_offset;

        // offset by requested size
        data_file_offset += size;
        return address;
      }
    } break;

    case BACKEND_TYPE_INVALID:
    default: { return nullptr; }
  }
}

void StorageManager::Release(BackendType type, void *address) {
  switch (type) {
    case BACKEND_TYPE_MM: {
      ::operator delete(address);
    } break;

    case BACKEND_TYPE_NVM:
    case BACKEND_TYPE_SSD:
    case BACKEND_TYPE_HDD: {
      // Nothing to do here
    } break;

    case BACKEND_TYPE_INVALID:
    default: {
      // Nothing to do here
      break;
    }
  }
}

void StorageManager::Sync(BackendType type,
                          void *address,
                          size_t length) {
  switch (type) {
    case BACKEND_TYPE_MM: {
      // Nothing to do here
    } break;

<<<<<<< HEAD
    case BACKEND_TYPE_FILE: {
// flush writes for persistence
#ifdef NVML
      if (is_pmem) {
        pmem_persist(address, length);
        clflush_count++;
      } else {
        pmem_msync(address, length);
        msync_count++;
=======
    case BACKEND_TYPE_NVM: {
      // flush writes to NVM
      pmem_flush_cache(address, length);
      __builtin_ia32_sfence();
      clflush_count++;
    } break;

    case BACKEND_TYPE_SSD:
    case BACKEND_TYPE_HDD: {
      // sync the mmap'ed file to SSD or HDD
      int status = msync(data_file_address, data_file_len, MS_SYNC);
      if(status != 0) {
        perror("msync");
        exit(EXIT_FAILURE);
>>>>>>> d9fc9348
      }

      msync_count++;
    } break;

    case BACKEND_TYPE_INVALID:
    default: {
      // Nothing to do here
    } break;
  }
}

}  // End storage namespace
}  // End peloton namespace<|MERGE_RESOLUTION|>--- conflicted
+++ resolved
@@ -63,16 +63,9 @@
 }
 
 StorageManager::StorageManager()
-<<<<<<< HEAD
-    : data_file_address(nullptr),
-      is_pmem(false),
-      data_file_len(0),
-      data_file_offset(0) {
-=======
 : data_file_address(nullptr),
   data_file_len(0),
   data_file_offset(0) {
->>>>>>> d9fc9348
   // Check if we need a data pool
   if (IsBasedOnWriteAheadLogging(peloton_logging_mode) == true ||
       peloton_logging_mode == LOGGING_TYPE_INVALID) {
@@ -163,14 +156,6 @@
   // Check if we need a PMEM pool
   if (peloton_logging_mode != LOGGING_TYPE_NVM_NVM) return;
 
-<<<<<<< HEAD
-// unmap the pmem file
-#ifdef NVML
-  if (is_pmem == true) {
-    pmem_unmap(data_file_address, data_file_len);
-  }
-#endif
-=======
   // sync and unmap the data file
   if(data_file_address != nullptr) {
     // sync the mmap'ed file to SSD or HDD
@@ -186,7 +171,6 @@
     }
   }
 
->>>>>>> d9fc9348
 }
 
 void *StorageManager::Allocate(BackendType type, size_t size) {
@@ -244,17 +228,6 @@
       // Nothing to do here
     } break;
 
-<<<<<<< HEAD
-    case BACKEND_TYPE_FILE: {
-// flush writes for persistence
-#ifdef NVML
-      if (is_pmem) {
-        pmem_persist(address, length);
-        clflush_count++;
-      } else {
-        pmem_msync(address, length);
-        msync_count++;
-=======
     case BACKEND_TYPE_NVM: {
       // flush writes to NVM
       pmem_flush_cache(address, length);
@@ -269,7 +242,6 @@
       if(status != 0) {
         perror("msync");
         exit(EXIT_FAILURE);
->>>>>>> d9fc9348
       }
 
       msync_count++;
