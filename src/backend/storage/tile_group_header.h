--- conflicted
+++ resolved
@@ -198,18 +198,11 @@
     bool activated = (at_lcid >= tuple_begin_cid);
     bool invalidated = (at_lcid >= tuple_end_cid);
 
-<<<<<<< HEAD
+
     LOG_TRACE("Own :: %d txn id : %lu tuple txn id : %lu", own, txn_id, tuple_txn_id);
     LOG_TRACE("Activated :: %d cid : %lu tuple begin cid : %lu", activated, at_lcid, tuple_begin_cid);
     LOG_TRACE("Invalidated:: %d cid : %lu tuple end cid : %lu", invalidated, at_lcid, tuple_end_cid);
-=======
-    LOG_TRACE("Own :: %d txn id : %lu tuple txn id : %lu", own, txn_id,
-              tuple_txn_id);
-    LOG_TRACE("Activated :: %d cid : %lu tuple begin cid : %lu", activated,
-              at_cid, tuple_begin_cid);
-    LOG_TRACE("Invalidated:: %d cid : %lu tuple end cid : %lu", invalidated,
-              at_cid, tuple_end_cid);
->>>>>>> f0dcd962
+
 
     // Visible iff past Insert || Own Insert
     if ((!own && activated && !invalidated) ||
