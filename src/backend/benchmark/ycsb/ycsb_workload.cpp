--- conflicted
+++ resolved
@@ -10,11 +10,6 @@
 //
 //===----------------------------------------------------------------------===//
 
-<<<<<<< HEAD
-=======
-// #undef NDEBUG
-
->>>>>>> 0ba1ff3f
 #include <memory>
 #include <string>
 #include <unordered_map>
@@ -192,36 +187,18 @@
 oid_t *abort_counts;
 oid_t *commit_counts;
 
-<<<<<<< HEAD
-static void PinToCore(size_t core) {
-    cpu_set_t cpuset;
-    CPU_ZERO(&cpuset);
-    CPU_SET(core, &cpuset);
-    int ret = pthread_setaffinity_np(pthread_self(), sizeof(cpu_set_t), &cpuset);
-    if (ret == 0) {
-      assert(false);
-    }
-=======
 // Helper function to pin current thread to a specific core
 static void PinToCore(size_t core) {
   cpu_set_t cpuset;
   CPU_ZERO(&cpuset);
   CPU_SET(core, &cpuset);
   pthread_setaffinity_np(pthread_self(), sizeof(cpu_set_t), &cpuset);
->>>>>>> 0ba1ff3f
 }
 
 void RunBackend(oid_t thread_id) {
   PinToCore(thread_id);
-<<<<<<< HEAD
 
   auto update_ratio = state.update_ratio;
-
-  //UniformGenerator generator;
-=======
-
-  auto update_ratio = state.update_ratio;
->>>>>>> 0ba1ff3f
 
   oid_t &execution_count_ref = abort_counts[thread_id];
   oid_t &transaction_count_ref = commit_counts[thread_id];
@@ -235,16 +212,9 @@
     if (is_running == false) {
       break;
     }
-<<<<<<< HEAD
-    //auto rng_val = generator.GetSample();
-	int rng_val = 1;
-    if (rng_val < update_ratio) {
-      while (RunUpdate() == false) {
-=======
 
     if (state.run_mix) {
       while (RunMixed(zipf, 12, 2) == false) {
->>>>>>> 0ba1ff3f
         execution_count_ref++;
       }
     } else {
@@ -481,8 +451,6 @@
 
   // executor::MaterializationExecutor mat_executor(&mat_node, nullptr);
   // mat_executor.AddChild(&index_scan_executor);
-<<<<<<< HEAD
-=======
 
   /////////////////////////////////////////////////////////
   // EXECUTE
@@ -527,7 +495,6 @@
   auto &txn_manager = concurrency::TransactionManagerFactory::GetInstance();
 
   auto txn = txn_manager.BeginTransaction();
->>>>>>> 0ba1ff3f
 
   /////////////////////////////////////////////////////////
   // INDEX SCAN + PREDICATE
@@ -536,9 +503,6 @@
   std::unique_ptr<executor::ExecutorContext> context(
       new executor::ExecutorContext(txn));
   std::vector<executor::AbstractExecutor *> executors;
-<<<<<<< HEAD
-  executors.push_back(&index_scan_executor);
-=======
   std::vector<planner::AbstractPlan *> plans;
 
   std::vector<oid_t> key_column_ids;
@@ -647,7 +611,6 @@
   /////////////////////////////////////////////////////////
   // EXECUTE
   /////////////////////////////////////////////////////////
->>>>>>> 0ba1ff3f
 
   ExecuteTest(executors);
 
