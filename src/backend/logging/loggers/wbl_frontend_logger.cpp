//===----------------------------------------------------------------------===//
//
//                         Peloton
//
// wbl_frontend_logger.cpp
//
// Identification: src/backend/logging/loggers/wbl_frontend_logger.cpp
//
// Copyright (c) 2015-16, Carnegie Mellon University Database Group
//
//===----------------------------------------------------------------------===//

#include <sys/stat.h>
#include <sys/mman.h>

#include "backend/common/exception.h"
#include "backend/catalog/manager.h"
#include "backend/catalog/schema.h"
#include "backend/storage/database.h"
#include "backend/storage/data_table.h"
#include "backend/storage/tuple.h"
#include "backend/storage/tile_group.h"
#include "backend/storage/tile_group_header.h"
#include "backend/logging/loggers/wbl_frontend_logger.h"
#include "backend/logging/loggers/wbl_backend_logger.h"
#include "backend/logging/logging_util.h"

#define POSSIBLY_DIRTY_GRANT_SIZE 10000000; // ten million seems reasonable

namespace peloton {
namespace logging {

struct WriteBehindLogRecord{
	cid_t persistent_commit_id;
	cid_t max_possible_dirty_commit_id;
};

// TODO for now, these helper routines are defined here, and also use
// some routines from the LoggingUtil class. Make sure that all places where
// these helper routines are called in this file use the LoggingUtil class
size_t GetLogFileSize(int fd) {
  struct stat log_stats;
  fstat(fd, &log_stats);
  return log_stats.st_size;
}

<<<<<<< HEAD
=======
LogRecordType GetNextLogRecordType(FILE *log_file, size_t log_file_size) {
  char buffer;

  FileHandle file_handle;
  file_handle.file = log_file;
  file_handle.size = log_file_size;
  file_handle.fd = fileno(file_handle.file);

  // Check if the log record type is broken
  if (LoggingUtil::IsFileTruncated(file_handle, 1)) {
    LOG_TRACE("Log file is truncated");
    return LOGRECORD_TYPE_INVALID;
  }

  // Otherwise, read the log record type
  int ret = fread((void *)&buffer, 1, sizeof(char), file_handle.file);
  if (ret <= 0) {
    LOG_ERROR("Could not read from log file");
    return LOGRECORD_TYPE_INVALID;
  }

  CopySerializeInputBE input(&buffer, sizeof(char));
  LogRecordType log_record_type = (LogRecordType)(input.ReadEnumInSingleByte());

  return log_record_type;
}

bool ReadTransactionRecordHeader(TransactionRecord &txn_record, FILE *log_file,
                                 size_t log_file_size) {
  FileHandle file_handle;
  file_handle.file = log_file;
  file_handle.size = log_file_size;
  file_handle.fd = fileno(file_handle.file);

  auto header_size = LoggingUtil::GetNextFrameSize(file_handle);
  if (header_size == 0) {
    return false;
  }

  // Read header
  char header[header_size];
  size_t ret = fread(header, 1, sizeof(header), file_handle.file);
  if (ret <= 0) {
    LOG_ERROR("Error occured in fread ");
  }

  CopySerializeInputBE txn_header(header, header_size);
  txn_record.Deserialize(txn_header);

  return true;
}

bool ReadTupleRecordHeader(TupleRecord &tuple_record, FILE *log_file,
                           size_t log_file_size) {
  FileHandle file_handle;
  file_handle.file = log_file;
  file_handle.size = log_file_size;
  file_handle.fd = fileno(file_handle.file);

  // Check if frame is broken
  auto header_size = LoggingUtil::GetNextFrameSize(file_handle);
  if (header_size == 0) {
    LOG_ERROR("Header size is zero ");
    return false;
  }

  // Read header
  char header[header_size];
  size_t ret = fread(header, 1, sizeof(header), file_handle.file);
  if (ret <= 0) {
    LOG_ERROR("Error occured in fread");
  }

  CopySerializeInputBE tuple_header(header, header_size);
  tuple_record.DeserializeHeader(tuple_header);

  return true;
};

>>>>>>> 3856d82a
/**
 * @brief create NVM backed log pool
 */
WriteBehindFrontendLogger::WriteBehindFrontendLogger() {
  logging_type = LOGGING_TYPE_NVM_WBL;

  // open log file and file descriptor
  // we open it in append + binary mode
  log_file = fopen(GetLogFileName().c_str(), "ab+");
  if (log_file == NULL) {
    LOG_ERROR("LogFile is NULL");
  }

  // also, get the descriptor
  log_file_fd = fileno(log_file);
  if (log_file_fd == -1) {
    LOG_ERROR("log_file_fd is -1");
  }
}

/**
 * @brief clean NVM space
 */
WriteBehindFrontendLogger::~WriteBehindFrontendLogger() {
  // Clean up the frontend logger's queue
  global_queue.clear();
}

//===--------------------------------------------------------------------===//
// Active Processing
//===--------------------------------------------------------------------===//

/**
 * @brief flush all log records to the file
 */
void WriteBehindFrontendLogger::FlushLogRecords(void) {
	struct WriteBehindLogRecord record;
	record.persistent_commit_id = max_collected_commit_id;
	auto &txn_manager = concurrency::TransactionManagerFactory::GetInstance();
	cid_t new_grant = txn_manager.GetCurrentCommitId() + POSSIBLY_DIRTY_GRANT_SIZE;
	// get current highest dispense commit id
	record.max_possible_dirty_commit_id = new_grant;
	if (!fwrite(&record, sizeof(WriteBehindLogRecord), 1, log_file)){
		LOG_ERROR("Unable to write log record");
	}

	// for now fsync every time because the cost is relatively low
	if (fsync(log_file_fd)){
		LOG_ERROR("Unable to fsync log");
	}

	// inform backend loggers they can proceed if waiting for sync
	max_flushed_commit_id = max_collected_commit_id;
	auto &manager = LogManager::GetInstance();
	manager.FrontendLoggerFlushed();

	//set new grant in txn_manager
	txn_manager.SetMaxGrantCid(new_grant);
}

//===--------------------------------------------------------------------===//
// Recovery
//===--------------------------------------------------------------------===//

/**
 * @brief Recovery system based on log file
 */
void WriteBehindFrontendLogger::DoRecovery() {

	// read file, truncate any trailing log data
	// get file size

	struct stat stat_buf;
	fstat(log_file_fd, &stat_buf);

	// calculate number of records
	long record_num = stat_buf.st_size/sizeof(WriteBehindLogRecord);
	if (stat_buf.st_size%sizeof(WriteBehindLogRecord)){
		if (!ftruncate(log_file_fd, record_num*sizeof(WriteBehindLogRecord))){
			LOG_ERROR("ftruncate failed on recovery");
		}
	}

	// if no records, return
	if (record_num == 0){
		return;
	}

	long first_record_offset = (record_num-1)*sizeof(WriteBehindLogRecord);

	// seek to current record;
	fseek(log_file, first_record_offset, SEEK_SET);

	// read last record to get the possibly dirty span
	WriteBehindLogRecord most_recent_log_record;
	if (!fread(&most_recent_log_record, sizeof(WriteBehindLogRecord), 1, log_file)){
		LOG_ERROR("log recovery read failed");
	}

<<<<<<< HEAD
	// set the next cid of the transaction manager
	auto &txn_manager = concurrency::TransactionManagerFactory::GetInstance();
	txn_manager.SetNextCid(most_recent_log_record.max_possible_dirty_commit_id+1);
=======
std::pair<cid_t, storage::TileGroupHeader *>
WriteBehindFrontendLogger::SetDeleteCommitMark(ItemPointer location) {
  auto &manager = catalog::Manager::GetInstance();
  auto tile_group = manager.GetTileGroup(location.block);
  assert(tile_group != nullptr);
  auto tile_group_header = tile_group->GetHeader();
  assert(tile_group_header != nullptr);

  // Set the commit mark
  tile_group_header->SetDeleteCommit(location.offset, true);
  LOG_TRACE("<%p, %u> : slot is delete committed", tile_group.get(),
            location.offset);

  // Update max oid
  if (max_oid < location.block) {
    max_oid = location.block;
  }
>>>>>>> 3856d82a

	// set the dirty span of the transaction manager
	txn_manager.SetDirtyRange(std::make_pair(most_recent_log_record.persistent_commit_id,
			most_recent_log_record.max_possible_dirty_commit_id));

	// for now assume that the maximum tile group oid and table tile group
	// membership info are already set

<<<<<<< HEAD
=======
/**
 * @brief Recovery system based on log file
 */
void WriteBehindFrontendLogger::DoRecovery() {
  // Set log file size
  log_file_size = GetLogFileSize(log_file_fd);

  // Go over the log size if needed
  if (log_file_size > 0) {
    bool reached_end_of_file = false;
    oid_t recovery_log_record_count = 0;

    // check whether first item is LOGRECORD_TYPE_TRANSACTION_COMMIT
    // if not, no need to do recovery.
    // if yes, need to replay all log records before we hit
    // LOGRECORD_TYPE_TRANSACTION_DONE
    bool need_recovery = NeedRecovery();
    LOG_TRACE("Need recovery : %d", need_recovery);

    if (need_recovery == true) {
      TransactionRecord dummy_transaction_record(LOGRECORD_TYPE_INVALID);
      cid_t current_commit_id = INVALID_CID;

      // Go over each log record in the log file
      while (reached_end_of_file == false) {
        // Read the first byte to identify log record type
        // If that is not possible, then wrap up recovery
        LogRecordType log_type = GetNextLogRecordType(log_file, log_file_size);
        recovery_log_record_count++;

        switch (log_type) {
          case LOGRECORD_TYPE_TRANSACTION_DONE:
          case LOGRECORD_TYPE_TRANSACTION_COMMIT: {
            // read but do nothing
            ReadTransactionRecordHeader(dummy_transaction_record, log_file,
                                        log_file_size);
          } break;

          case LOGRECORD_TYPE_WBL_TUPLE_INSERT: {
            TupleRecord insert_record(LOGRECORD_TYPE_WBL_TUPLE_INSERT);
            ReadTupleRecordHeader(insert_record, log_file, log_file_size);

            auto insert_location = insert_record.GetInsertLocation();
            auto info = SetInsertCommitMark(insert_location);
            current_commit_id = info.first;
          } break;

          case LOGRECORD_TYPE_WBL_TUPLE_DELETE: {
            TupleRecord delete_record(LOGRECORD_TYPE_WBL_TUPLE_DELETE);
            ReadTupleRecordHeader(delete_record, log_file, log_file_size);

            auto delete_location = delete_record.GetDeleteLocation();
            auto info = SetDeleteCommitMark(delete_location);
            current_commit_id = info.first;
          } break;

          case LOGRECORD_TYPE_WBL_TUPLE_UPDATE: {
            TupleRecord update_record(LOGRECORD_TYPE_WBL_TUPLE_UPDATE);
            ReadTupleRecordHeader(update_record, log_file, log_file_size);

            auto delete_location = update_record.GetDeleteLocation();
            SetDeleteCommitMark(delete_location);

            auto insert_location = update_record.GetInsertLocation();
            auto info = SetInsertCommitMark(insert_location);
            current_commit_id = info.first;
          } break;

          default:
            reached_end_of_file = true;
            break;
        }
      }

      // Update latest commit id
      if (latest_commit_id < current_commit_id) {
        latest_commit_id = current_commit_id;
      }

      // write out a trasaction done log record to file
      // to avoid redo next time during recovery
      WriteTransactionLogRecord(
          TransactionRecord(LOGRECORD_TYPE_TRANSACTION_DONE));

      LOG_TRACE("Recovery_log_record_count : %u", recovery_log_record_count);
    }

    // After finishing recovery, set the next oid with maximum oid
    // observed during the recovery
    auto &manager = catalog::Manager::GetInstance();
    manager.SetNextOid(max_oid);
  }
}
>>>>>>> 3856d82a

}

std::string WriteBehindFrontendLogger::GetLogFileName(void) {
  auto &log_manager = logging::LogManager::GetInstance();
  return log_manager.GetLogFileName();
}

void WriteBehindFrontendLogger::SetLoggerID(__attribute__((unused)) int id) {
  // do nothing
}

}  // namespace logging
}  // namespace peloton<|MERGE_RESOLUTION|>--- conflicted
+++ resolved
@@ -44,88 +44,6 @@
   return log_stats.st_size;
 }
 
-<<<<<<< HEAD
-=======
-LogRecordType GetNextLogRecordType(FILE *log_file, size_t log_file_size) {
-  char buffer;
-
-  FileHandle file_handle;
-  file_handle.file = log_file;
-  file_handle.size = log_file_size;
-  file_handle.fd = fileno(file_handle.file);
-
-  // Check if the log record type is broken
-  if (LoggingUtil::IsFileTruncated(file_handle, 1)) {
-    LOG_TRACE("Log file is truncated");
-    return LOGRECORD_TYPE_INVALID;
-  }
-
-  // Otherwise, read the log record type
-  int ret = fread((void *)&buffer, 1, sizeof(char), file_handle.file);
-  if (ret <= 0) {
-    LOG_ERROR("Could not read from log file");
-    return LOGRECORD_TYPE_INVALID;
-  }
-
-  CopySerializeInputBE input(&buffer, sizeof(char));
-  LogRecordType log_record_type = (LogRecordType)(input.ReadEnumInSingleByte());
-
-  return log_record_type;
-}
-
-bool ReadTransactionRecordHeader(TransactionRecord &txn_record, FILE *log_file,
-                                 size_t log_file_size) {
-  FileHandle file_handle;
-  file_handle.file = log_file;
-  file_handle.size = log_file_size;
-  file_handle.fd = fileno(file_handle.file);
-
-  auto header_size = LoggingUtil::GetNextFrameSize(file_handle);
-  if (header_size == 0) {
-    return false;
-  }
-
-  // Read header
-  char header[header_size];
-  size_t ret = fread(header, 1, sizeof(header), file_handle.file);
-  if (ret <= 0) {
-    LOG_ERROR("Error occured in fread ");
-  }
-
-  CopySerializeInputBE txn_header(header, header_size);
-  txn_record.Deserialize(txn_header);
-
-  return true;
-}
-
-bool ReadTupleRecordHeader(TupleRecord &tuple_record, FILE *log_file,
-                           size_t log_file_size) {
-  FileHandle file_handle;
-  file_handle.file = log_file;
-  file_handle.size = log_file_size;
-  file_handle.fd = fileno(file_handle.file);
-
-  // Check if frame is broken
-  auto header_size = LoggingUtil::GetNextFrameSize(file_handle);
-  if (header_size == 0) {
-    LOG_ERROR("Header size is zero ");
-    return false;
-  }
-
-  // Read header
-  char header[header_size];
-  size_t ret = fread(header, 1, sizeof(header), file_handle.file);
-  if (ret <= 0) {
-    LOG_ERROR("Error occured in fread");
-  }
-
-  CopySerializeInputBE tuple_header(header, header_size);
-  tuple_record.DeserializeHeader(tuple_header);
-
-  return true;
-};
-
->>>>>>> 3856d82a
 /**
  * @brief create NVM backed log pool
  */
@@ -225,29 +143,9 @@
 		LOG_ERROR("log recovery read failed");
 	}
 
-<<<<<<< HEAD
 	// set the next cid of the transaction manager
 	auto &txn_manager = concurrency::TransactionManagerFactory::GetInstance();
 	txn_manager.SetNextCid(most_recent_log_record.max_possible_dirty_commit_id+1);
-=======
-std::pair<cid_t, storage::TileGroupHeader *>
-WriteBehindFrontendLogger::SetDeleteCommitMark(ItemPointer location) {
-  auto &manager = catalog::Manager::GetInstance();
-  auto tile_group = manager.GetTileGroup(location.block);
-  assert(tile_group != nullptr);
-  auto tile_group_header = tile_group->GetHeader();
-  assert(tile_group_header != nullptr);
-
-  // Set the commit mark
-  tile_group_header->SetDeleteCommit(location.offset, true);
-  LOG_TRACE("<%p, %u> : slot is delete committed", tile_group.get(),
-            location.offset);
-
-  // Update max oid
-  if (max_oid < location.block) {
-    max_oid = location.block;
-  }
->>>>>>> 3856d82a
 
 	// set the dirty span of the transaction manager
 	txn_manager.SetDirtyRange(std::make_pair(most_recent_log_record.persistent_commit_id,
@@ -255,103 +153,6 @@
 
 	// for now assume that the maximum tile group oid and table tile group
 	// membership info are already set
-
-<<<<<<< HEAD
-=======
-/**
- * @brief Recovery system based on log file
- */
-void WriteBehindFrontendLogger::DoRecovery() {
-  // Set log file size
-  log_file_size = GetLogFileSize(log_file_fd);
-
-  // Go over the log size if needed
-  if (log_file_size > 0) {
-    bool reached_end_of_file = false;
-    oid_t recovery_log_record_count = 0;
-
-    // check whether first item is LOGRECORD_TYPE_TRANSACTION_COMMIT
-    // if not, no need to do recovery.
-    // if yes, need to replay all log records before we hit
-    // LOGRECORD_TYPE_TRANSACTION_DONE
-    bool need_recovery = NeedRecovery();
-    LOG_TRACE("Need recovery : %d", need_recovery);
-
-    if (need_recovery == true) {
-      TransactionRecord dummy_transaction_record(LOGRECORD_TYPE_INVALID);
-      cid_t current_commit_id = INVALID_CID;
-
-      // Go over each log record in the log file
-      while (reached_end_of_file == false) {
-        // Read the first byte to identify log record type
-        // If that is not possible, then wrap up recovery
-        LogRecordType log_type = GetNextLogRecordType(log_file, log_file_size);
-        recovery_log_record_count++;
-
-        switch (log_type) {
-          case LOGRECORD_TYPE_TRANSACTION_DONE:
-          case LOGRECORD_TYPE_TRANSACTION_COMMIT: {
-            // read but do nothing
-            ReadTransactionRecordHeader(dummy_transaction_record, log_file,
-                                        log_file_size);
-          } break;
-
-          case LOGRECORD_TYPE_WBL_TUPLE_INSERT: {
-            TupleRecord insert_record(LOGRECORD_TYPE_WBL_TUPLE_INSERT);
-            ReadTupleRecordHeader(insert_record, log_file, log_file_size);
-
-            auto insert_location = insert_record.GetInsertLocation();
-            auto info = SetInsertCommitMark(insert_location);
-            current_commit_id = info.first;
-          } break;
-
-          case LOGRECORD_TYPE_WBL_TUPLE_DELETE: {
-            TupleRecord delete_record(LOGRECORD_TYPE_WBL_TUPLE_DELETE);
-            ReadTupleRecordHeader(delete_record, log_file, log_file_size);
-
-            auto delete_location = delete_record.GetDeleteLocation();
-            auto info = SetDeleteCommitMark(delete_location);
-            current_commit_id = info.first;
-          } break;
-
-          case LOGRECORD_TYPE_WBL_TUPLE_UPDATE: {
-            TupleRecord update_record(LOGRECORD_TYPE_WBL_TUPLE_UPDATE);
-            ReadTupleRecordHeader(update_record, log_file, log_file_size);
-
-            auto delete_location = update_record.GetDeleteLocation();
-            SetDeleteCommitMark(delete_location);
-
-            auto insert_location = update_record.GetInsertLocation();
-            auto info = SetInsertCommitMark(insert_location);
-            current_commit_id = info.first;
-          } break;
-
-          default:
-            reached_end_of_file = true;
-            break;
-        }
-      }
-
-      // Update latest commit id
-      if (latest_commit_id < current_commit_id) {
-        latest_commit_id = current_commit_id;
-      }
-
-      // write out a trasaction done log record to file
-      // to avoid redo next time during recovery
-      WriteTransactionLogRecord(
-          TransactionRecord(LOGRECORD_TYPE_TRANSACTION_DONE));
-
-      LOG_TRACE("Recovery_log_record_count : %u", recovery_log_record_count);
-    }
-
-    // After finishing recovery, set the next oid with maximum oid
-    // observed during the recovery
-    auto &manager = catalog::Manager::GetInstance();
-    manager.SetNextOid(max_oid);
-  }
-}
->>>>>>> 3856d82a
 
 }
 
