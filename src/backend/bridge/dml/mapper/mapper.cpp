--- conflicted
+++ resolved
@@ -42,10 +42,7 @@
  */
 planner::AbstractPlanNode *PlanTransformer::TransformPlan(
     const PlanState *plan_state, const TransformOptions options) {
-<<<<<<< HEAD
 
-=======
->>>>>>> f0dcd962
   assert(plan_state);
 
   Plan *plan = plan_state->plan;
