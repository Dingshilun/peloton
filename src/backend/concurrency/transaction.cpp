//===----------------------------------------------------------------------===//
//
//                         PelotonDB
//
// transaction.cpp
//
// Identification: src/backend/concurrency/transaction.cpp
//
// Copyright (c) 2015, Carnegie Mellon University Database Group
//
//===----------------------------------------------------------------------===//

#include "backend/concurrency/transaction.h"

#include "backend/common/logger.h"
#include "backend/common/platform.h"

#include <chrono>
#include <thread>
#include <iomanip>

namespace peloton {
namespace concurrency {

void Transaction::RecordInsert(ItemPointer location) {
  inserted_tuples[location.block].push_back(location.offset);
}

void Transaction::RecordDelete(ItemPointer location) {
  deleted_tuples[location.block].push_back(location.offset);
}

const std::map<oid_t, std::vector<oid_t>> &Transaction::GetInsertedTuples() {
  return inserted_tuples;
}

const std::map<oid_t, std::vector<oid_t>> &Transaction::GetDeletedTuples() {
  return deleted_tuples;
}

void Transaction::ResetState(void) {
  inserted_tuples.clear();
  deleted_tuples.clear();
}

<<<<<<< HEAD

=======
>>>>>>> 5e6eb9ba
const std::string Transaction::GetInfo() const{
  std::ostringstream os;

  os << "\tTxn :: @" << this << " ID : " << std::setw(4) << txn_id
     << " Commit ID : " << std::setw(4) << cid
     << " Last Commit ID : " << std::setw(4) << last_cid
     << " Result : " << result_;

  if (next == nullptr) {
<<<<<<< HEAD
=======
    os << " Next : " << std::setw(4) << next;
  } else {
>>>>>>> 5e6eb9ba
    os << " Next : " << std::setw(4) << next->txn_id;
  }

  os << " Ref count : " << std::setw(4) << ref_count << "\n";
  return os.str();
}

}  // End concurrency namespace
}  // End peloton namespace<|MERGE_RESOLUTION|>--- conflicted
+++ resolved
@@ -43,10 +43,6 @@
   deleted_tuples.clear();
 }
 
-<<<<<<< HEAD
-
-=======
->>>>>>> 5e6eb9ba
 const std::string Transaction::GetInfo() const{
   std::ostringstream os;
 
@@ -56,11 +52,8 @@
      << " Result : " << result_;
 
   if (next == nullptr) {
-<<<<<<< HEAD
-=======
     os << " Next : " << std::setw(4) << next;
   } else {
->>>>>>> 5e6eb9ba
     os << " Next : " << std::setw(4) << next->txn_id;
   }
 
