--- conflicted
+++ resolved
@@ -18,9 +18,6 @@
 // Current transaction for the backend thread
 thread_local Transaction *current_txn;
 
-<<<<<<< HEAD
-}  // End concurrency namespace
-=======
 bool TransactionManager::IsOccupied(const ItemPointer &position) {
   auto tile_group_header =
       catalog::Manager::GetInstance().GetTileGroup(position.block)->GetHeader();
@@ -80,5 +77,4 @@
 }
 
 }  // End storage namespace
->>>>>>> 050ef4df
 }  // End peloton namespace