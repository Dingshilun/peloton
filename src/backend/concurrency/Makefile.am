## Makefile.am -- Process this file with automake to produce Makefile.in

######################################################################
# CONCURRENCY
######################################################################

concurrency_FILES = \
<<<<<<< HEAD
    backend/concurrency/rowo_txn_manager.cpp \
    backend/concurrency/rpwp_txn_manager.cpp \
    backend/concurrency/spec_rowo_txn_manager.cpp \
    backend/concurrency/ssi_txn_manager.cpp \
=======
    backend/concurrency/optimistic_txn_manager.cpp \
    backend/concurrency/pessimistic_txn_manager.cpp \
    backend/concurrency/eager_write_txn_manager.cpp \
    backend/concurrency/speculative_read_txn_manager.cpp \
    backend/concurrency/ts_order_txn_manager.cpp \
>>>>>>> 13395591
    backend/concurrency/transaction_manager.cpp \
    backend/concurrency/transaction.cpp \
    backend/concurrency/transaction_manager_factory.cpp
concurrency_INCLUDES = \
					   -I$(srcdir)/concurrency<|MERGE_RESOLUTION|>--- conflicted
+++ resolved
@@ -5,18 +5,12 @@
 ######################################################################
 
 concurrency_FILES = \
-<<<<<<< HEAD
-    backend/concurrency/rowo_txn_manager.cpp \
-    backend/concurrency/rpwp_txn_manager.cpp \
-    backend/concurrency/spec_rowo_txn_manager.cpp \
-    backend/concurrency/ssi_txn_manager.cpp \
-=======
     backend/concurrency/optimistic_txn_manager.cpp \
     backend/concurrency/pessimistic_txn_manager.cpp \
+    backend/concurrency/ssi_txn_manager.cpp \
     backend/concurrency/eager_write_txn_manager.cpp \
     backend/concurrency/speculative_read_txn_manager.cpp \
     backend/concurrency/ts_order_txn_manager.cpp \
->>>>>>> 13395591
     backend/concurrency/transaction_manager.cpp \
     backend/concurrency/transaction.cpp \
     backend/concurrency/transaction_manager_factory.cpp
