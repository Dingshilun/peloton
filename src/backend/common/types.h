//===----------------------------------------------------------------------===//
//
//                         Peloton
//
// types.h
//
// Identification: src/backend/common/types.h
//
// Copyright (c) 2015-16, Carnegie Mellon University Database Group
//
//===----------------------------------------------------------------------===//

#pragma once

#include <string>
#include <cstdint>
#include <climits>
#include <limits>
#include <cassert>

//===--------------------------------------------------------------------===//
// GUC Variables
//===--------------------------------------------------------------------===//

// Logging type
// LOGGING_TYPE_AAA_BBB
// Data stored in AAA
// Log stored in BBB
enum LoggingType {
  LOGGING_TYPE_INVALID = 0,

  // Based on write ahead logging
<<<<<<< HEAD
  LOGGING_TYPE_DRAM_NVM = 10,
  LOGGING_TYPE_DRAM_HDD = 11,
=======
  LOGGING_TYPE_DRAM_NVM = 1,
  LOGGING_TYPE_DRAM_SSD = 11,
  LOGGING_TYPE_DRAM_HDD = 12,
>>>>>>> 478d2bd6

  // Based on write behind logging
  LOGGING_TYPE_NVM_NVM = 20,
  LOGGING_TYPE_NVM_HDD = 21,

  LOGGING_TYPE_HDD_NVM = 30,
  LOGGING_TYPE_HDD_HDD = 31,
};

enum CheckpointType {
  CHECKPOINT_TYPE_INVALID = 0,
  CHECKPOINT_TYPE_NORMAL  = 1,
};
//===--------------------------------------------------------------------===//
// Filesystem directories
//===--------------------------------------------------------------------===//

#define NVM_DIR "/mnt/pmfs/"
#define HDD_DIR "/data/"

#define TMP_DIR "/tmp/"

namespace peloton {

// forward declare
class Value;

//===--------------------------------------------------------------------===//
// NULL-related Constants
//===--------------------------------------------------------------------===//

// We use these values for NULL to make it compact and fast
// "-1" is a hack to shut up gcc warning

/// NULL
#define INT8_NULL INT8_MIN
#define INT16_NULL INT16_MIN
#define INT32_NULL INT32_MIN
#define INT64_NULL INT64_MIN

/// Minimum value user can represent that is not NULL
#define PELOTON_INT8_MIN INT8_NULL + 1
#define PELOTON_INT16_MIN INT16_NULL + 1
#define PELOTON_INT32_MIN INT32_NULL + 1
#define PELOTON_INT64_MIN INT64_NULL + 1
#define DECIMAL_MIN -9999999
#define DECIMAL_MAX 9999999

/// Float/Double less than these values are NULL
#define FLOAT_NULL -3.4e+38f
#define DOUBLE_NULL -1.7E+308

// Values to be substituted as NULL
#define FLOAT_MIN -3.40282347e+38f
#define DOUBLE_MIN -1.7976931348623157E+308

// Objects (i.e., VARCHAR) with length prefix of -1 are NULL
#define OBJECTLENGTH_NULL -1

#define VALUE_COMPARE_LESSTHAN -1
#define VALUE_COMPARE_EQUAL 0
#define VALUE_COMPARE_GREATERTHAN 1
#define VALUE_COMPARE_INVALID -2
#define VALUE_COMPARE_NO_EQUAL \
  -3  // assigned when comparing array list and no element matching.

#define DEFAULT_DB_ID 12345
#define DEFAULT_DB_NAME "default"

#define DEFAULT_TUPLES_PER_TILEGROUP 1000

// TODO: Use ThreadLocalPool ?
// This needs to be >= the VoltType.MAX_VALUE_LENGTH defined in java, currently
// 1048576.
// The rationale for making it any larger would be to allow calculating wider
// "temp" values
// for use in situations where they are not being stored as column values
#define POOLED_MAX_VALUE_LENGTH 1048576

//===--------------------------------------------------------------------===//
// Other Constants
//===--------------------------------------------------------------------===//

#define VARCHAR_LENGTH_SHORT 16
#define VARCHAR_LENGTH_MID 256
#define VARCHAR_LENGTH_LONG 4096

//===--------------------------------------------------------------------===//
// Port to OSX
//===---------------------------
#ifdef __APPLE__
#define off64_t off_t
#define MAP_ANONYMOUS MAP_ANON
#endif

//===--------------------------------------------------------------------===//
// Value types
// This file defines all the types that we will support
// We do not allow for user-defined types, nor do we try to do anything dynamic.
//===--------------------------------------------------------------------===//

enum PostgresValueType {
  POSTGRES_VALUE_TYPE_INVALID = -1,
  POSTGRES_VALUE_TYPE_BOOLEAN = 16,

  POSTGRES_VALUE_TYPE_SMALLINT = 21,
  POSTGRES_VALUE_TYPE_INTEGER = 23,
  POSTGRES_VALUE_TYPE_BIGINT = 20,
  POSTGRES_VALUE_TYPE_REAL = 700,
  POSTGRES_VALUE_TYPE_DOUBLE = 701,

  POSTGRES_VALUE_TYPE_TEXT = 25,

  POSTGRES_VALUE_TYPE_BPCHAR = 1042,
  POSTGRES_VALUE_TYPE_BPCHAR2 = 1014,

  POSTGRES_VALUE_TYPE_VARCHAR = 1015,
  POSTGRES_VALUE_TYPE_VARCHAR2 = 1043,

  POSTGRES_VALUE_TYPE_DATE = 1082,
  POSTGRES_VALUE_TYPE_TIMESTAMPS = 1114,
  POSTGRES_VALUE_TYPE_TIMESTAMPS2 = 1184,

  POSTGRES_VALUE_TYPE_TEXT_ARRAY = 1009,     // TEXTARRAYOID in postgres code
  POSTGRES_VALUE_TYPE_INT2_ARRAY = 1005,     // INT2ARRAYOID in postgres code
  POSTGRES_VALUE_TYPE_INT4_ARRAY = 1007,     // INT4ARRAYOID in postgres code
  POSTGRES_VALUE_TYPE_OID_ARRAY = 1028,      // OIDARRAYOID in postgres code
  POSTGRES_VALUE_TYPE_FLOADT4_ARRAY = 1021,  // FLOADT4ARRAYOID in postgres code

  POSTGRES_VALUE_TYPE_DECIMAL = 1700

};

enum ValueType {
  VALUE_TYPE_INVALID = 0,  // a column should never be this type!
  VALUE_TYPE_NULL = 1,     // and they should never be this either!
  VALUE_TYPE_FOR_DIAGNOSTICS_ONLY_NUMERIC =
      2,  // Java planner only. Not used in EE.

  // Column Types
  VALUE_TYPE_TINYINT = 3,     // 1 byte int
  VALUE_TYPE_SMALLINT = 4,    // 2 bytes int
  VALUE_TYPE_INTEGER = 5,     // 4 bytes int
  VALUE_TYPE_BIGINT = 6,      // 8 bytes int
  VALUE_TYPE_REAL = 7,        // 4 bytes floating, called float in C/C++
  VALUE_TYPE_DOUBLE = 8,      // 8 bytes floating, called FLOAT in java
  VALUE_TYPE_VARCHAR = 9,     // variable length chars
  VALUE_TYPE_DATE = 10,       // 4 bytes int
  VALUE_TYPE_TIMESTAMP = 11,  // 8 bytes int
  VALUE_TYPE_DECIMAL = 22,    // decimal(p,s)
  VALUE_TYPE_BOOLEAN =
      23,  // used internally by the planner and EE. Not a valid user data type
  VALUE_TYPE_ADDRESS = 24,    // generated by certain expression code in the EE
  VALUE_TYPE_VARBINARY = 25,  // variable length bytes
  VALUE_TYPE_ARRAY =
      -99,  // an array of elements whose type is indicated elsewhere.
};

//===--------------------------------------------------------------------===//
// Predicate Expression Operation Types
//===--------------------------------------------------------------------===//

enum ExpressionType {
  EXPRESSION_TYPE_INVALID = 0,

  // -----------------------------
  // Arithmetic Operators
  // Implicit Numeric Casting: Trying to implement SQL-92.
  // Implicit Character Casting: Trying to implement SQL-92, but not easy...
  // Anyway, use explicit EXPRESSION_TYPE_OPERATOR_CAST if you could.
  // -----------------------------
  EXPRESSION_TYPE_OPERATOR_PLUS =
      1,  // left + right (both must be number. implicitly casted)
  EXPRESSION_TYPE_OPERATOR_MINUS =
      2,  // left - right (both must be number. implicitly casted)
  EXPRESSION_TYPE_OPERATOR_MULTIPLY =
      3,  // left * right (both must be number. implicitly casted)
  EXPRESSION_TYPE_OPERATOR_DIVIDE =
      4,  // left / right (both must be number. implicitly casted)
  EXPRESSION_TYPE_OPERATOR_CONCAT =
      5,  // left || right (both must be char/varchar)
  EXPRESSION_TYPE_OPERATOR_MOD = 6,  // left % right (both must be integer)
  EXPRESSION_TYPE_OPERATOR_CAST =
      7,  // explicitly cast left as right (right is integer in ValueType enum)
  EXPRESSION_TYPE_OPERATOR_NOT = 8,      // logical not operator
  EXPRESSION_TYPE_OPERATOR_IS_NULL = 9,  // is null test.
  EXPRESSION_TYPE_OPERATOR_EXISTS = 18,  // exists test.
  EXPRESSION_TYPE_OPERATOR_UNARY_MINUS = 50,

  // -----------------------------
  // Comparison Operators
  // -----------------------------
  EXPRESSION_TYPE_COMPARE_EQUAL = 10,  // equal operator between left and right
  EXPRESSION_TYPE_COMPARE_NOTEQUAL =
      11,  // inequal operator between left and right
  EXPRESSION_TYPE_COMPARE_LESSTHAN =
      12,  // less than operator between left and right
  EXPRESSION_TYPE_COMPARE_GREATERTHAN =
      13,  // greater than operator between left and right
  EXPRESSION_TYPE_COMPARE_LESSTHANOREQUALTO =
      14,  // less than equal operator between left and right
  EXPRESSION_TYPE_COMPARE_GREATERTHANOREQUALTO =
      15,  // greater than equal operator between left and right
  EXPRESSION_TYPE_COMPARE_LIKE =
      16,  // LIKE operator (left LIKE right). both children must be string.
  EXPRESSION_TYPE_COMPARE_NOTLIKE = 17,  // NOT LIKE operator (left NOT LIKE
                                         // right). both children must be
                                         // string.
  EXPRESSION_TYPE_COMPARE_IN =
      19,  // IN operator [left IN (right1, right2, ...)]

  // -----------------------------
  // Conjunction Operators
  // -----------------------------
  EXPRESSION_TYPE_CONJUNCTION_AND = 20,
  EXPRESSION_TYPE_CONJUNCTION_OR = 21,

  // -----------------------------
  // Values
  // -----------------------------
  EXPRESSION_TYPE_VALUE_CONSTANT = 30,
  EXPRESSION_TYPE_VALUE_PARAMETER = 31,
  EXPRESSION_TYPE_VALUE_TUPLE = 32,
  EXPRESSION_TYPE_VALUE_TUPLE_ADDRESS = 33,
  EXPRESSION_TYPE_VALUE_NULL = 34,
  EXPRESSION_TYPE_VALUE_VECTOR = 35,
  EXPRESSION_TYPE_VALUE_SCALAR = 36,

  // -----------------------------
  // Aggregates
  // -----------------------------
  EXPRESSION_TYPE_AGGREGATE_COUNT = 40,
  EXPRESSION_TYPE_AGGREGATE_COUNT_STAR = 41,
  EXPRESSION_TYPE_AGGREGATE_SUM = 42,
  EXPRESSION_TYPE_AGGREGATE_MIN = 43,
  EXPRESSION_TYPE_AGGREGATE_MAX = 44,
  EXPRESSION_TYPE_AGGREGATE_AVG = 45,
  EXPRESSION_TYPE_AGGREGATE_APPROX_COUNT_DISTINCT = 46,
  EXPRESSION_TYPE_AGGREGATE_VALS_TO_HYPERLOGLOG = 47,
  EXPRESSION_TYPE_AGGREGATE_HYPERLOGLOGS_TO_CARD = 48,

  // -----------------------------
  // Functions
  // -----------------------------
  EXPRESSION_TYPE_FUNCTION = 100,

  // -----------------------------
  // Internals added for Elastic
  // -----------------------------
  EXPRESSION_TYPE_HASH_RANGE = 200,

  // -----------------------------
  // Internals added for Case When
  // -----------------------------
  EXPRESSION_TYPE_OPERATOR_CASE_WHEN = 300,
  EXPRESSION_TYPE_OPERATOR_ALTERNATIVE = 301,
  EXPRESSION_TYPE_OPERATOR_CASE_EXPR = 302,

  // -----------------------------
  // Internals added for NULLIF
  // -----------------------------
  EXPRESSION_TYPE_OPERATOR_NULLIF = 304,

  // -----------------------------
  // Internals added for COALESCE
  // -----------------------------
  EXPRESSION_TYPE_OPERATOR_COALESCE = 305,

  // -----------------------------
  // Subquery IN/EXISTS
  // -----------------------------
  EXPRESSION_TYPE_ROW_SUBQUERY = 400,
  EXPRESSION_TYPE_SELECT_SUBQUERY = 401,

  // -----------------------------
  // String operators
  // -----------------------------
  EXPRESSION_TYPE_SUBSTR = 500,
  EXPRESSION_TYPE_ASCII = 501,
  EXPRESSION_TYPE_OCTET_LEN = 502,
  EXPRESSION_TYPE_CHAR = 503,
  EXPRESSION_TYPE_CHAR_LEN = 504,
  EXPRESSION_TYPE_SPACE = 505,
  EXPRESSION_TYPE_REPEAT = 506,
  EXPRESSION_TYPE_POSITION = 507,
  EXPRESSION_TYPE_LEFT = 508,
  EXPRESSION_TYPE_RIGHT = 509,
  EXPRESSION_TYPE_CONCAT = 510,
  EXPRESSION_TYPE_LTRIM = 511,
  EXPRESSION_TYPE_RTRIM = 512,
  EXPRESSION_TYPE_BTRIM = 513,
  EXPRESSION_TYPE_REPLACE = 514,
  EXPRESSION_TYPE_OVERLAY = 515,

  // -----------------------------
  // Date operators
  // -----------------------------
  EXPRESSION_TYPE_EXTRACT = 600,
  EXPRESSION_TYPE_DATE_TO_TIMESTAMP = 601,

  //===--------------------------------------------------------------------===//
  // Parser
  //===--------------------------------------------------------------------===//

  EXPRESSION_TYPE_STAR = 700,
  EXPRESSION_TYPE_PLACEHOLDER = 701,
  EXPRESSION_TYPE_COLUMN_REF = 702,
  EXPRESSION_TYPE_FUNCTION_REF = 703,

  //===--------------------------------------------------------------------===//
  // Misc
  //===--------------------------------------------------------------------===//
  EXPRESSION_TYPE_CAST = 900
};

//===--------------------------------------------------------------------===//
// Storage Backend Types
//===--------------------------------------------------------------------===//

enum ConcurrencyType {
  CONCURRENCY_TYPE_ROWO = 0,  // optimistic read + optimistic write
  CONCURRENCY_TYPE_ROWP = 2,  // optimistic read + pessimistic write
  CONCURRENCY_TYPE_RPWO = 3,  // pessimistic read + optimistic write
  CONCURRENCY_TYPE_RPWP = 4,  // pessimistic read + pessimistic write
  CONCURRENCY_TYPE_SPEC = 5, // speculative
  CONCURRENCY_TYPE_TO = 6,   // timestamp ordering
  CONCURRENCY_TYPE_SSI = 7   // serializable snapshot isolation
};

enum IsolationLevelType {
  ISOLATION_LEVEL_TYPE_FULL = 0,            // full serializability
  ISOLATION_LEVEL_TYPE_SNAPSHOT = 1,        // snapshot isolation
  ISOLATION_LEVEL_TYPE_REPEATABLE_READ = 2  // repeatable read
};

enum BackendType {
  BACKEND_TYPE_INVALID = 0,  // invalid backend type

  BACKEND_TYPE_MM = 1,   // on volatile memory
  BACKEND_TYPE_FILE = 2  // on mmap file
};

//===--------------------------------------------------------------------===//
// Index Types
//===--------------------------------------------------------------------===//

enum IndexType {
  INDEX_TYPE_INVALID = 0,  // invalid index type

  INDEX_TYPE_BTREE = 1,   // btree
  INDEX_TYPE_BWTREE = 2,  // bwtree
  INDEX_TYPE_HASH = 3     // hash
};

enum IndexConstraintType {
  INDEX_CONSTRAINT_TYPE_INVALID = 0,  // invalid index constraint type

  INDEX_CONSTRAINT_TYPE_DEFAULT =
      1,  // default type - not used to enforce constraints
  INDEX_CONSTRAINT_TYPE_PRIMARY_KEY =
      2,                            // used to enforce primary key constraint
  INDEX_CONSTRAINT_TYPE_UNIQUE = 3  // used for unique constraint
};

//===--------------------------------------------------------------------===//
// Plan Node Types
//===--------------------------------------------------------------------===//

enum PlanNodeType {
  PLAN_NODE_TYPE_INVALID = 0,  // invalid plan node type

  // Scan Nodes
  PLAN_NODE_TYPE_ABSTRACT_SCAN = 10,
  PLAN_NODE_TYPE_SEQSCAN = 11,
  PLAN_NODE_TYPE_INDEXSCAN = 12,

  // Join Nodes
  PLAN_NODE_TYPE_NESTLOOP = 20,
  PLAN_NODE_TYPE_NESTLOOPINDEX = 21,
  PLAN_NODE_TYPE_MERGEJOIN = 22,
  PLAN_NODE_TYPE_HASHJOIN = 23,

  // Mutator Nodes
  PLAN_NODE_TYPE_UPDATE = 30,
  PLAN_NODE_TYPE_INSERT = 31,
  PLAN_NODE_TYPE_DELETE = 32,

  // Communication Nodes
  PLAN_NODE_TYPE_SEND = 40,
  PLAN_NODE_TYPE_RECEIVE = 41,
  PLAN_NODE_TYPE_PRINT = 42,

  // Algebra Nodes
  PLAN_NODE_TYPE_AGGREGATE = 50,
  PLAN_NODE_TYPE_HASHAGGREGATE = 51,  // TODO: Remove it.
  PLAN_NODE_TYPE_UNION = 52,
  PLAN_NODE_TYPE_ORDERBY = 53,
  PLAN_NODE_TYPE_PROJECTION = 54,
  PLAN_NODE_TYPE_MATERIALIZE = 55,
  PLAN_NODE_TYPE_LIMIT = 56,
  PLAN_NODE_TYPE_DISTINCT = 57,
  PLAN_NODE_TYPE_SETOP = 58,   // set operation
  PLAN_NODE_TYPE_APPEND = 59,  // append

  PLAN_NODE_TYPE_AGGREGATE_V2 = 61,
  PLAN_NODE_TYPE_HASH = 62,

  // Utility
  PLAN_NODE_TYPE_RESULT = 70,

  // Test
  PLAN_NODE_TYPE_MOCK = 80
};

//===--------------------------------------------------------------------===//
// Create Types
//===--------------------------------------------------------------------===//

enum CreateType {
  CREATE_TYPE_INVALID = 0,  // invalid create type

  CREATE_TYPE_DB = 1,         // db create type
  CREATE_TYPE_TABLE = 2,      // table create type
  CREATE_TYPE_INDEX = 3,      // index create type
  CREATE_TYPE_CONSTRAINT = 4  // constraint create type

};

//===--------------------------------------------------------------------===//
// Statement Types
//===--------------------------------------------------------------------===//

enum StatementType {
  STATEMENT_TYPE_INVALID = 0,  // invalid statement type

  STATEMENT_TYPE_SELECT = 1,        // select statement type
  STATEMENT_TYPE_INSERT = 3,        // insert statement type
  STATEMENT_TYPE_UPDATE = 4,        // update statement type
  STATEMENT_TYPE_DELETE = 5,        // delete statement type
  STATEMENT_TYPE_CREATE = 6,        // create statement type
  STATEMENT_TYPE_DROP = 7,          // drop statement type
  STATEMENT_TYPE_PREPARE = 8,       // prepare statement type
  STATEMENT_TYPE_EXECUTE = 9,       // execute statement type
  STATEMENT_TYPE_EXPORT = 10,       // export statement type
  STATEMENT_TYPE_RENAME = 11,       // rename statement type
  STATEMENT_TYPE_ALTER = 12,        // alter statement type
  STATEMENT_TYPE_TRANSACTION = 13,  // transaction statement type
};

//===--------------------------------------------------------------------===//
// Scan Direction Types
//===--------------------------------------------------------------------===//

enum ScanDirectionType {
  SCAN_DIRECTION_TYPE_INVALID = 0,  // invalid scan direction

  SCAN_DIRECTION_TYPE_FORWARD = 1,  // forward
  SCAN_DIRECTION_TYPE_BACKWARD = 2  // backward
};

//===--------------------------------------------------------------------===//
// Join Types
//===--------------------------------------------------------------------===//

enum PelotonJoinType {
  JOIN_TYPE_INVALID = 0,  // invalid join type

  JOIN_TYPE_LEFT = 1,   // left
  JOIN_TYPE_RIGHT = 2,  // right
  JOIN_TYPE_INNER = 3,  // inner
  JOIN_TYPE_OUTER = 4,  // outer
  JOIN_TYPE_SEMI = 5    // IN+Subquery is SEMI
};

//===--------------------------------------------------------------------===//
// Aggregate Types
//===--------------------------------------------------------------------===//
enum PelotonAggType {
  AGGREGATE_TYPE_INVALID = 0,
  AGGREGATE_TYPE_SORTED = 1,
  AGGREGATE_TYPE_HASH = 2,
  AGGREGATE_TYPE_PLAIN = 3  // no group-by
};

// ------------------------------------------------------------------
// Expression Quantifier Types
// ------------------------------------------------------------------
enum QuantifierType {
  QUANTIFIER_TYPE_NONE = 0,
  QUANTIFIER_TYPE_ANY = 1,
  QUANTIFIER_TYPE_ALL = 2,
};

//===--------------------------------------------------------------------===//
// Table Reference Types
//===--------------------------------------------------------------------===//

enum TableReferenceType {
  TABLE_REFERENCE_TYPE_INVALID = 0,  // invalid table reference type

  TABLE_REFERENCE_TYPE_NAME = 1,          // table name
  TABLE_REFERENCE_TYPE_SELECT = 2,        // output of select
  TABLE_REFERENCE_TYPE_JOIN = 3,          // output of join
  TABLE_REFERENCE_TYPE_CROSS_PRODUCT = 4  // out of cartesian product
};

//===--------------------------------------------------------------------===//
// Insert Types
//===--------------------------------------------------------------------===//

enum InsertType {
  INSERT_TYPE_INVALID = 0,  // invalid insert type

  INSERT_TYPE_VALUES = 1,  // values
  INSERT_TYPE_SELECT = 2   // select
};

//===--------------------------------------------------------------------===//
// Payload Types
//===--------------------------------------------------------------------===//

enum PayloadType {
  PAYLOAD_TYPE_INVALID = 0,  // invalid message type

  PAYLOAD_TYPE_CLIENT_REQUEST = 1,   // request
  PAYLOAD_TYPE_CLIENT_RESPONSE = 2,  // response
  PAYLOAD_TYPE_STOP = 3              // stop loop
};

//===--------------------------------------------------------------------===//
// Task Priority Types
//===--------------------------------------------------------------------===//

enum TaskPriorityType {
  TASK_PRIORTY_TYPE_INVALID = 0,  // invalid priority

  TASK_PRIORTY_TYPE_LOW = 10,
  TASK_PRIORTY_TYPE_NORMAL = 11,
  TASK_PRIORTY_TYPE_HIGH = 12
};

//===--------------------------------------------------------------------===//
// Result Types
//===--------------------------------------------------------------------===//

enum Result {
  RESULT_INVALID = 0,  // invalid result type

  RESULT_SUCCESS = 1,
  RESULT_FAILURE = 2,
  RESULT_ABORTED = 3,  // aborted
  RESULT_NOOP = 4,     // no op
  RESULT_UNKNOWN = 5
};

//===--------------------------------------------------------------------===//
// Constraint Types
//===--------------------------------------------------------------------===//

enum PostgresConstraintType {
  POSTGRES_CONSTRAINT_NULL, /* not standard SQL, but a lot of people * expect it
                               */

  POSTGRES_CONSTRAINT_NOTNULL,
  POSTGRES_CONSTRAINT_DEFAULT,
  POSTGRES_CONSTRAINT_CHECK,
  POSTGRES_CONSTRAINT_PRIMARY,
  POSTGRES_CONSTRAINT_UNIQUE,
  POSTGRES_CONSTRAINT_EXCLUSION,
  POSTGRES_CONSTRAINT_FOREIGN,
  POSTGRES_CONSTRAINT_ATTR_DEFERRABLE, /* attributes for previous constraint
                                          node */
  POSTGRES_CONSTRAINT_ATTR_NOT_DEFERRABLE,
  POSTGRES_CONSTRAINT_ATTR_DEFERRED,
  POSTGRES_CONSTRAINT_ATTR_IMMEDIATE
};

enum ConstraintType {
  CONSTRAINT_TYPE_INVALID = 0,  // invalid

  CONSTRAINT_TYPE_NULL = 1,      // notnull
  CONSTRAINT_TYPE_NOTNULL = 2,   // notnull
  CONSTRAINT_TYPE_DEFAULT = 3,   // default
  CONSTRAINT_TYPE_CHECK = 4,     // check
  CONSTRAINT_TYPE_PRIMARY = 5,   // primary key
  CONSTRAINT_TYPE_UNIQUE = 6,    // unique
  CONSTRAINT_TYPE_FOREIGN = 7,   // foreign key
  CONSTRAINT_TYPE_EXCLUSION = 8  // foreign key
};

//===--------------------------------------------------------------------===//
// Set Operation Types
//===--------------------------------------------------------------------===//
enum SetOpType {
  SETOP_TYPE_INVALID = 0,

  SETOP_TYPE_INTERSECT = 1,
  SETOP_TYPE_INTERSECT_ALL = 2,
  SETOP_TYPE_EXCEPT = 3,
  SETOP_TYPE_EXCEPT_ALL = 4
};

//===--------------------------------------------------------------------===//
// Log Types
//===--------------------------------------------------------------------===//

enum LoggingStatus {
  LOGGING_STATUS_TYPE_INVALID = 0,

  LOGGING_STATUS_TYPE_STANDBY = 1,
  LOGGING_STATUS_TYPE_RECOVERY = 2,
  LOGGING_STATUS_TYPE_LOGGING = 3,
  LOGGING_STATUS_TYPE_TERMINATE = 4,
  LOGGING_STATUS_TYPE_SLEEP = 5
};

enum LoggerType {
  LOGGER_TYPE_INVALID = 0,

  LOGGER_TYPE_FRONTEND = 1,
  LOGGER_TYPE_BACKEND = 2

};

enum LogRecordType {
  LOGRECORD_TYPE_INVALID = 0,

  // Transaction-related records
  LOGRECORD_TYPE_TRANSACTION_BEGIN = 1,
  LOGRECORD_TYPE_TRANSACTION_COMMIT = 2,
  LOGRECORD_TYPE_TRANSACTION_END = 3,
  LOGRECORD_TYPE_TRANSACTION_ABORT = 4,
  LOGRECORD_TYPE_TRANSACTION_DONE = 5,

  // Generic dml records
  LOGRECORD_TYPE_TUPLE_INSERT = 11,
  LOGRECORD_TYPE_TUPLE_DELETE = 12,
  LOGRECORD_TYPE_TUPLE_UPDATE = 13,

  // DML records for Write ahead logging
  LOGRECORD_TYPE_WAL_TUPLE_INSERT = 21,
  LOGRECORD_TYPE_WAL_TUPLE_DELETE = 22,
  LOGRECORD_TYPE_WAL_TUPLE_UPDATE = 23,

  // DML records for Write behind logging
  LOGRECORD_TYPE_WBL_TUPLE_INSERT = 31,
  LOGRECORD_TYPE_WBL_TUPLE_DELETE = 32,
  LOGRECORD_TYPE_WBL_TUPLE_UPDATE = 33
};

static const int INVALID_FILE_DESCRIPTOR = -1;

// ------------------------------------------------------------------
// Tuple serialization formats
// ------------------------------------------------------------------

enum TupleSerializationFormat {
  TUPLE_SERIALIZATION_NATIVE = 0,
  TUPLE_SERIALIZATION_DR = 1
};

// ------------------------------------------------------------------
// Endianess
// ------------------------------------------------------------------

enum Endianess { BYTE_ORDER_BIG_ENDIAN = 0, BYTE_ORDER_LITTLE_ENDIAN = 1 };

//===--------------------------------------------------------------------===//
// Type definitions.
//===--------------------------------------------------------------------===//

typedef uint64_t oid_t;

static const oid_t START_OID = 0;

static const oid_t INVALID_OID = std::numeric_limits<oid_t>::max();

static const oid_t MAX_OID = std::numeric_limits<oid_t>::max() - 1;

#define NULL_OID MAX_OID

// For transaction id

typedef uint64_t txn_id_t;

static const txn_id_t INVALID_TXN_ID = 0;

static const txn_id_t INITIAL_TXN_ID = 1;

static const txn_id_t START_TXN_ID = 2;

static const txn_id_t MAX_TXN_ID = std::numeric_limits<txn_id_t>::max();

// For commit id

typedef uint64_t cid_t;

static const cid_t INVALID_CID = 0;

static const cid_t START_CID = 1;

static const cid_t MAX_CID = std::numeric_limits<cid_t>::max();

//===--------------------------------------------------------------------===//
// ItemPointer
//===--------------------------------------------------------------------===//

// logical physical location
struct ItemPointer {
  // block
  oid_t block;

  // 0-based offset within block
  oid_t offset;

  ItemPointer() : block(INVALID_OID), offset(INVALID_OID) {}

  ItemPointer(oid_t block, oid_t offset) : block(block), offset(offset) {}

  bool IsNull() { return (block == INVALID_OID && offset == INVALID_OID); }
};

extern ItemPointer INVALID_ITEMPOINTER;

//===--------------------------------------------------------------------===//
// Utilities
//===--------------------------------------------------------------------===//

/// Works only for fixed-length types
std::size_t GetTypeSize(ValueType type);

bool IsNumeric(ValueType type);
bool IsIntegralType(ValueType type);

// for testing, obtain a random instance of the specified type
Value GetRandomValue(ValueType type);

int64_t GetMaxTypeValue(ValueType type);

bool HexDecodeToBinary(unsigned char *bufferdst, const char *hexString);

bool IsBasedOnWriteAheadLogging(LoggingType logging_type);

bool IsBasedOnWriteBehindLogging(LoggingType logging_type);

//===--------------------------------------------------------------------===//
// Transformers
//===--------------------------------------------------------------------===//

std::string BackendTypeToString(BackendType type);
BackendType StringToBackendType(std::string str);

std::string ValueTypeToString(ValueType type);
ValueType StringToValueType(std::string str);

std::string ExpressionTypeToString(ExpressionType type);
ExpressionType StringToExpressionType(std::string str);

std::string IndexTypeToString(IndexType type);
IndexType StringToIndexType(std::string str);

std::string PlanNodeTypeToString(PlanNodeType type);
PlanNodeType StringToPlanNodeType(std::string str);

std::string ConstraintTypeToString(ConstraintType type);
ConstraintType StringToConstraintType(std::string str);

std::string LoggingTypeToString(LoggingType type);
std::string LoggingStatusToString(LoggingStatus type);
std::string LoggerTypeToString(LoggerType type);
std::string LogRecordTypeToString(LogRecordType type);

ValueType PostgresValueTypeToPelotonValueType(
    PostgresValueType PostgresValType);
ConstraintType PostgresConstraintTypeToPelotonConstraintType(
    PostgresConstraintType PostgresConstrType);

//===--------------------------------------------------------------------===//
// Asserts
//===--------------------------------------------------------------------===//

#ifndef NDEBUG

#define AssertMsg(condition, message)                                    \
  do {                                                                   \
    if (!(condition)) {                                                  \
      std::cerr << "Assertion `" #condition "` failed in " << __FILE__   \
                << " line " << __LINE__ << ": " << message << std::endl; \
      std::exit(EXIT_FAILURE);                                           \
    }                                                                    \
  } while (false)

#else

#define AssertMsg(condition, message) \
  do {                                \
  } while (false)

#endif

}  // End peloton namespace<|MERGE_RESOLUTION|>--- conflicted
+++ resolved
@@ -30,14 +30,8 @@
   LOGGING_TYPE_INVALID = 0,
 
   // Based on write ahead logging
-<<<<<<< HEAD
   LOGGING_TYPE_DRAM_NVM = 10,
   LOGGING_TYPE_DRAM_HDD = 11,
-=======
-  LOGGING_TYPE_DRAM_NVM = 1,
-  LOGGING_TYPE_DRAM_SSD = 11,
-  LOGGING_TYPE_DRAM_HDD = 12,
->>>>>>> 478d2bd6
 
   // Based on write behind logging
   LOGGING_TYPE_NVM_NVM = 20,
