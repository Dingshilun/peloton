--- conflicted
+++ resolved
@@ -43,25 +43,8 @@
 ######################################################################
 
 libpeloton_la_SOURCES = \
-<<<<<<< HEAD
-            $(backend_FILES) \
-            $(bridge_FILES) \
-					  $(catalog_FILES) \
-					  $(common_FILES) \
-					  $(executor_FILES) \
-					  $(expression_FILES) \
-					  $(index_FILES) \
-					  $(parser_FILES) \
-					  $(planner_FILES) \
-					  $(scheduler_FILES) \
-					  $(storage_FILES) \
-					  $(postgres_backend_FILES) \
-					  $(postgres_bridge_FILES) \
-					  $(postgres_common_FILES) \
-					  $(postgres_port_FILES) \
-					  $(postgres_timezone_FILES)
-=======
 			$(backend_FILES) \
+			$(bridge_FILES) \
 			$(catalog_FILES) \
 			$(common_FILES) \
 			$(concurrency_FILES) \
@@ -76,7 +59,6 @@
 			$(postgres_common_FILES) \
 			$(postgres_port_FILES) \
 			$(postgres_timezone_FILES)
->>>>>>> f34dd46f
 
 ## HACK: To make use of different include flags for peloton and postgres.
 
