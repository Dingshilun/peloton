//===----------------------------------------------------------------------===//
//
//                         Peloton
//
// index_scan_executor.cpp
//
// Identification: src/executor/index_scan_executor.cpp
//
// Copyright (c) 2015-16, Carnegie Mellon University Database Group
//
//===----------------------------------------------------------------------===//

#include "executor/index_scan_executor.h"

#include <memory>
#include <utility>
#include <vector>

#include "common/types.h"
#include "executor/logical_tile.h"
#include "executor/logical_tile_factory.h"
#include "executor/executor_context.h"
#include "expression/abstract_expression.h"
#include "expression/container_tuple.h"
#include "index/index.h"
#include "storage/data_table.h"
#include "storage/tile_group.h"
#include "storage/tile_group_header.h"
#include "concurrency/transaction_manager_factory.h"
#include "common/logger.h"
#include "catalog/manager.h"
#include "gc/gc_manager_factory.h"

namespace peloton {
namespace executor {

/**
 * @brief Constructor for indexscan executor.
 * @param node Indexscan node corresponding to this executor.
 */
IndexScanExecutor::IndexScanExecutor(const planner::AbstractPlan *node,
                                     ExecutorContext *executor_context)
    : AbstractScanExecutor(node, executor_context) {}

IndexScanExecutor::~IndexScanExecutor() {
  // Nothing to do here
}

/**
 * @brief Let base class Dinit() first, then do my job.
 * @return true on success, false otherwise.
 */
bool IndexScanExecutor::DInit() {
  auto status = AbstractScanExecutor::DInit();

  if (!status) return false;

  PL_ASSERT(children_.size() == 0);

  // Grab info from plan node and check it
  const planner::IndexScanPlan &node = GetPlanNode<planner::IndexScanPlan>();

  index_ = node.GetIndex();
  PL_ASSERT(index_ != nullptr);

  result_itr_ = START_OID;
  result_.clear();
  done_ = false;
  key_ready_ = false;

  column_ids_ = node.GetColumnIds();
  key_column_ids_ = node.GetKeyColumnIds();
  expr_types_ = node.GetExprTypes();
  values_ = node.GetValues();
  runtime_keys_ = node.GetRunTimeKeys();
  predicate_ = node.GetPredicate();

  if (runtime_keys_.size() != 0) {
    PL_ASSERT(runtime_keys_.size() == values_.size());

    if (!key_ready_) {
      values_.clear();

      for (auto expr : runtime_keys_) {
        auto value = expr->Evaluate(nullptr, nullptr, executor_context_);
        LOG_TRACE("Evaluated runtime scan key: %s", value.GetInfo().c_str());
        values_.push_back(value);
      }

      key_ready_ = true;
    }
  }

  table_ = node.GetTable();

  if (table_ != nullptr) {
    full_column_ids_.resize(table_->GetSchema()->GetColumnCount());
    std::iota(full_column_ids_.begin(), full_column_ids_.end(), 0);
  }

  return true;
}

/**
 * @brief Creates logical tile(s) after scanning index.
 * @return true on success, false otherwise.
 */
bool IndexScanExecutor::DExecute() {
  LOG_TRACE("Index Scan executor :: 0 child");

  if (!done_) {
    if (index_->GetIndexType() == INDEX_CONSTRAINT_TYPE_PRIMARY_KEY) {
      auto status = ExecPrimaryIndexLookup();
      if (status == false) return false;
    } else {
      auto status = ExecSecondaryIndexLookup();
      if (status == false) return false;
    }
  }
  // Already performed the index lookup
  PL_ASSERT(done_);

  while (result_itr_ < result_.size()) {  // Avoid returning empty tiles
    if (result_[result_itr_]->GetTupleCount() == 0) {
      result_itr_++;
      continue;
    } else {
      LOG_TRACE("Information %s", result_[result_itr_]->GetInfo().c_str());
      SetOutput(result_[result_itr_]);
      result_itr_++;
      return true;
    }

  }  // end while

  return false;
}

bool IndexScanExecutor::ExecPrimaryIndexLookup() {
  LOG_TRACE("Exec primary index lookup");
  assert(!done_);

  std::vector<ItemPointer *> tuple_location_ptrs;

  assert(index_->GetIndexType() == INDEX_CONSTRAINT_TYPE_PRIMARY_KEY);

  if (0 == key_column_ids_.size()) {
    index_->ScanAllKeys(tuple_location_ptrs);
  } else {
    index_->Scan(values_,
                 key_column_ids_,
                 expr_types_,
                 SCAN_DIRECTION_TYPE_FORWARD,
                 tuple_location_ptrs,
                 &node.GetIndexPredicate().GetConjunctionList()[0]);
  }


  if (tuple_location_ptrs.size() == 0) {
    LOG_TRACE("no tuple is retrieved from index.");
    return false;
  }

  auto &transaction_manager =
    concurrency::TransactionManagerFactory::GetInstance();

  std::map<oid_t, std::vector<oid_t>> visible_tuples;

  // for every tuple that is found in the index.
  for (auto tuple_location_ptr : tuple_location_ptrs) {

    ItemPointer tuple_location = *tuple_location_ptr;

    auto &manager = catalog::Manager::GetInstance();
    auto tile_group = manager.GetTileGroup(tuple_location.block);
    auto tile_group_header = tile_group.get()->GetHeader();

    size_t chain_length = 0;

    while (true) {
      ++chain_length;

      auto visibility = transaction_manager.IsVisible(tile_group_header, tuple_location.offset);

      // if the tuple is deleted
      if (visibility == VISIBILITY_DELETED) {
        LOG_TRACE("encounter deleted tuple: %u, %u", tuple_location.block, tuple_location.offset);
        break;
      }
        // if the tuple is visible.
      else if (visibility == VISIBILITY_OK) {
        LOG_TRACE("perform read: %u, %u", tuple_location.block,
                 tuple_location.offset);

        // perform predicate evaluation.
        if (predicate_ == nullptr) {
          visible_tuples[tuple_location.block].push_back(tuple_location.offset);

          // if (is_blind_write_ == false && concurrency::current_txn->IsStaticReadOnlyTxn() == false) {
          //   auto res = transaction_manager.PerformRead(tuple_location);
          //   if (!res) {
          //     transaction_manager.SetTransactionResult(RESULT_FAILURE);
          //     return res;
          //   }
          // }
        } else {
          expression::ContainerTuple<storage::TileGroup> tuple(
            tile_group.get(), tuple_location.offset);
          auto eval =
            predicate_->Evaluate(&tuple, nullptr, executor_context_).IsTrue();
          if (eval == true) {
            visible_tuples[tuple_location.block].push_back(tuple_location.offset);

            // if (is_blind_write_ == false && concurrency::current_txn->IsStaticReadOnlyTxn() == false) {
            //   auto res = transaction_manager.PerformRead(tuple_location);
            //   if (!res) {
            //     transaction_manager.SetTransactionResult(RESULT_FAILURE);
            //     return res;
            //   }
            // }
          }
        }
        break;
      }
        // if the tuple is not visible.
      else {

        // Break for new to old
        if (tile_group_header->GetTransactionId(tuple_location.offset) == INITIAL_TXN_ID
          && tile_group_header->GetEndCommitId(tuple_location.offset) <= concurrency::current_txn->GetBeginCommitId()) {
          // See an invisible version that does not belong to any one in a new to old version chain
          // Wire back
          tuple_location = *(transaction_manager.GetHeadPtr(tile_group_header, tuple_location.offset));
          tile_group = manager.GetTileGroup(tuple_location.block);
          tile_group_header = tile_group.get()->GetHeader();
          chain_length = 0;
          continue;
        }

        ItemPointer old_item = tuple_location;
        tuple_location = tile_group_header->GetNextItemPointer(old_item.offset);


        // there must exist a visible version.
        if(tuple_location.IsNull()) {
          if (chain_length == 1) {
            break;
          }

          // If we have traversed through the chain and still can not fulfill one of the above conditions,
          // something wrong must happen.
          // For speculative read, a transaction may incidentally miss a visible tuple due to a non-atomic
          // timestamp update. In such case, we just return false and abort the txn.
          transaction_manager.SetTransactionResult(RESULT_FAILURE);
          return false;
        }


        // if it is vacuum GC or no GC.
        tile_group = manager.GetTileGroup(tuple_location.block);
        tile_group_header = tile_group.get()->GetHeader();
        continue;
      }
    }
  }


  // Construct a logical tile for each block
  for (auto tuples : visible_tuples) {
    auto &manager = catalog::Manager::GetInstance();
    auto tile_group = manager.GetTileGroup(tuples.first);

    std::unique_ptr<LogicalTile> logical_tile(LogicalTileFactory::GetTile());
    // Add relevant columns to logical tile
    logical_tile->AddColumns(tile_group, full_column_ids_);
    logical_tile->AddPositionList(std::move(tuples.second));
    if (column_ids_.size() != 0) {
      logical_tile->ProjectColumns(full_column_ids_, column_ids_);
    }

    result_.push_back(logical_tile.release());
  }

  done_ = true;

  LOG_TRACE("Result tiles : %lu", result_.size());

  return true;
}

<<<<<<< HEAD
=======
bool IndexScanExecutor::ExecSecondaryIndexLookup() {
  PL_ASSERT(!done_);

  std::vector<ItemPointer *> tuple_location_ptrs;

  // Grab info from plan node and check it
  const planner::IndexScanPlan &node = GetPlanNode<planner::IndexScanPlan>();

  auto column_ids_ = node.GetColumnIds();
  auto key_column_ids_ = node.GetKeyColumnIds();
  auto expr_type_ = node.GetExprTypes();

  PL_ASSERT(index_->GetIndexType() != INDEX_CONSTRAINT_TYPE_PRIMARY_KEY);

  if (0 == key_column_ids_.size()) {
    index_->ScanAllKeys(tuple_location_ptrs);
  } else {
    index_->Scan(values_,
                 key_column_ids_,
                 expr_type_,
                 SCAN_DIRECTION_TYPE_FORWARD,
                 tuple_location_ptrs,
                 &node.GetIndexPredicate().GetConjunctionList()[0]);
  }

  if (tuple_location_ptrs.size() == 0) {
    return false;
  }

  LOG_TRACE("Tuple locations: %lu", tuple_location_ptrs.size());

  auto &transaction_manager =
      concurrency::TransactionManagerFactory::GetInstance();

  std::map<oid_t, std::vector<oid_t>> visible_tuples;
  // for every tuple that is found in the index.
  for (auto tuple_location_ptr : tuple_location_ptrs) {
    auto tuple_location = *tuple_location_ptr;
    auto &manager = catalog::Manager::GetInstance();
    auto tile_group = manager.GetTileGroup(tuple_location.block);
    auto tile_group_header = tile_group.get()->GetHeader();
    auto tile_group_id = tuple_location.block;
    auto tuple_id = tuple_location.offset;

    // if the tuple is visible.
    if (transaction_manager.IsVisible(tile_group_header, tuple_id)) {
      // perform predicate evaluation.
      if (predicate_ == nullptr) {
        visible_tuples[tile_group_id].push_back(tuple_id);
        auto res = transaction_manager.PerformRead(tuple_location);
        if (!res) {
          transaction_manager.SetTransactionResult(RESULT_FAILURE);
          return res;
        }
      } else {
        expression::ContainerTuple<storage::TileGroup> tuple(tile_group.get(),
                                                             tuple_id);
        auto eval =
            predicate_->Evaluate(&tuple, nullptr, executor_context_).IsTrue();
        if (eval == true) {
          visible_tuples[tile_group_id].push_back(tuple_id);
          auto res = transaction_manager.PerformRead(tuple_location);
          if (!res) {
            transaction_manager.SetTransactionResult(RESULT_FAILURE);
            return res;
          }
        }
      }
    }
  }

  // Construct a logical tile for each block
  for (auto tuples : visible_tuples) {
    auto &manager = catalog::Manager::GetInstance();
    auto tile_group = manager.GetTileGroup(tuples.first);

    std::unique_ptr<LogicalTile> logical_tile(LogicalTileFactory::GetTile());
    // Add relevant columns to logical tile
    logical_tile->AddColumns(tile_group, full_column_ids_);
    logical_tile->AddPositionList(std::move(tuples.second));
    if (column_ids_.size() != 0) {
      logical_tile->ProjectColumns(full_column_ids_, column_ids_);
    }

    result_.push_back(logical_tile.release());
  }

  done_ = true;

  LOG_TRACE("Result tiles : %lu", result_.size());
>>>>>>> bea5c70a

bool IndexScanExecutor::ExecSecondaryIndexLookup() {
  return true;
  // LOG_TRACE("ExecSecondaryIndexLookup");
  // assert(!done_);

  // if (concurrency::TransactionManagerFactory::IsRB() == false &&
  //     index::IndexFactory::GetSecondaryIndexType() == SECONDARY_INDEX_TYPE_TUPLE) {
  //   return ExecTupleSecondaryIndexLookup();
  // }

  // std::vector<ItemPointer> tuple_locations;
  // std::vector<index::RBItemPointer> rb_tuple_locations;
  // assert(index_->GetIndexType() != INDEX_CONSTRAINT_TYPE_PRIMARY_KEY);

  // if (0 == key_column_ids_.size()) {
  //   if (concurrency::TransactionManagerFactory::IsRB()) {
  //     if (index::IndexFactory::GetSecondaryIndexType() == SECONDARY_INDEX_TYPE_VERSION) {
  //       index_->ScanAllKeys(rb_tuple_locations);
  //       for (auto &rb_item_ptr : rb_tuple_locations) {
  //         tuple_locations.push_back(rb_item_ptr.location);
  //       }  
  //     } else {
  //       index_->ScanAllKeys(tuple_locations);
  //     }
  //   } else {
  //     index_->ScanAllKeys(tuple_locations);  
  //   }
  // } else {
  //   if (concurrency::TransactionManagerFactory::IsRB()) {
  //     if (index::IndexFactory::GetSecondaryIndexType() == SECONDARY_INDEX_TYPE_VERSION) {
  //       index_->Scan(values_, key_column_ids_, expr_types_, SCAN_DIRECTION_TYPE_FORWARD, rb_tuple_locations);  
  //         for (auto &rb_item_ptr : rb_tuple_locations) {
  //         tuple_locations.push_back(rb_item_ptr.location);
  //       }
  //     } else {
  //       index_->Scan(values_, key_column_ids_, expr_types_, SCAN_DIRECTION_TYPE_FORWARD, tuple_locations);
  //       RBVerifyVisible(tuple_locations);
  //     }
  //   } else {
  //     index_->Scan(values_, key_column_ids_, expr_types_,SCAN_DIRECTION_TYPE_FORWARD, tuple_locations);  
  //   }
  // }

  // if (tuple_locations.size() == 0) return false;

  // auto &transaction_manager =
  //     concurrency::TransactionManagerFactory::GetInstance();

  // std::map<oid_t, std::vector<oid_t>> visible_tuples;
  // // for every tuple that is found in the index.
  // for (auto tuple_location : tuple_locations) {
  //   auto &manager = catalog::Manager::GetInstance();
  //   auto tile_group = manager.GetTileGroup(tuple_location.block);
  //   auto tile_group_header = tile_group.get()->GetHeader();
  //   auto tile_group_id = tuple_location.block;
  //   auto tuple_id = tuple_location.offset;

  //   // if the tuple is visible.
  //   auto visibility = transaction_manager.IsVisible(tile_group_header, tuple_id);
  //   if (visibility  == VISIBILITY_OK) {
  //     // perform predicate evaluation.
  //     if (predicate_ == nullptr) {
  //       visible_tuples[tile_group_id].push_back(tuple_id);

  //       if (is_blind_write_ == false && concurrency::current_txn->IsStaticReadOnlyTxn() == false) {
  //         auto res = transaction_manager.PerformRead(tuple_location);
  //         if (!res) {
  //           transaction_manager.SetTransactionResult(RESULT_FAILURE);
  //           transaction_manager.AddOneReadAbort();
  //           return res;
  //         }
  //       }
  //     } else {
  //       expression::ContainerTuple<storage::TileGroup> tuple(tile_group.get(),
  //                                                            tuple_id);
  //       auto eval =
  //           predicate_->Evaluate(&tuple, nullptr, executor_context_).IsTrue();
  //       if (eval == true) {
  //         visible_tuples[tile_group_id].push_back(tuple_id);
          
  //         if (is_blind_write_ == false && concurrency::current_txn->IsStaticReadOnlyTxn() == false) {
  //           auto res = transaction_manager.PerformRead(tuple_location);
  //           if (!res) {
  //             transaction_manager.SetTransactionResult(RESULT_FAILURE);
  //             transaction_manager.AddOneReadAbort();
  //             return res;
  //           }
  //         }
  //       }
  //     }
  //   }
  // }
  // // Construct a logical tile for each block
  // for (auto tuples : visible_tuples) {
  //   auto &manager = catalog::Manager::GetInstance();
  //   auto tile_group = manager.GetTileGroup(tuples.first);

  //   std::unique_ptr<LogicalTile> logical_tile(LogicalTileFactory::GetTile());
  //   // Add relevant columns to logical tile
  //   logical_tile->AddColumns(tile_group, full_column_ids_);
  //   logical_tile->AddPositionList(std::move(tuples.second));
  //   if (column_ids_.size() != 0) {
  //     logical_tile->ProjectColumns(full_column_ids_, column_ids_);
  //   }

  //   result_.push_back(logical_tile.release());
  // }

  // done_ = true;

  // LOG_TRACE("Result tiles : %lu", result_.size());

  // return true;
}

// bool IndexScanExecutor::ExecTupleSecondaryIndexLookup() {
//   LOG_TRACE("ExecTupleSecondaryIndexLookup");
//   PL_ASSERT(!done_);

//   std::vector<ItemPointer *> tuple_location_ptrs;

//   PL_ASSERT(index_->GetIndexType() != INDEX_CONSTRAINT_TYPE_PRIMARY_KEY);
//   PL_ASSERT(index::IndexFactory::GetSecondaryIndexType() == SECONDARY_INDEX_TYPE_TUPLE);

//   if (0 == key_column_ids_.size()) {
//     index_->ScanAllKeys(tuple_location_ptrs);
//   } else {
//     index_->Scan(values_, key_column_ids_, expr_types_,
//                  SCAN_DIRECTION_TYPE_FORWARD, tuple_location_ptrs);
//   }

//   if (tuple_location_ptrs.size() == 0) {
//     LOG_TRACE("no tuple is retrieved from index.");
//     return false;
//   }

//   //fprintf(stdout, "What the fuck are you looping on?\n");
//   //fprintf(stdout, "Get result of size %d\n", (int) tuple_location_ptrs.size());

//   auto &transaction_manager =
//     concurrency::TransactionManagerFactory::GetInstance();

//   std::map<oid_t, std::vector<oid_t>> visible_tuples;

//   for (auto tuple_location_ptr : tuple_location_ptrs) {
//     ItemPointer tuple_location = *tuple_location_ptr;

//     auto &manager = catalog::Manager::GetInstance();

//     auto tile_group = manager.GetTileGroup(tuple_location.block);
//     auto tile_group_header = tile_group.get()->GetHeader();

//     size_t chain_length = 0;

//     while (true) {
//       // check the version chain
//       ++chain_length;

//       auto visibility = transaction_manager.IsVisible(tile_group_header, tuple_location.offset);

//       if (visibility == VISIBILITY_DELETED) {
//         LOG_TRACE("encounter deleted tuple: %u, %u", tuple_location.block, tuple_location.offset);
//         break;
//       }
//       if (visibility == VISIBILITY_INVISIBLE) {
//         LOG_TRACE("Invisible read: %u, %u", tuple_location.block,
//                   tuple_location.offset);

//         // Break for new to old
//         if (concurrency::TransactionManagerFactory::GetProtocol() == CONCURRENCY_TYPE_OCC_N2O
//             && tile_group_header->GetTransactionId(tuple_location.offset) == INITIAL_TXN_ID
//             && tile_group_header->GetEndCommitId(tuple_location.offset) <= concurrency::current_txn->GetBeginCommitId()) {
//           // See an invisible version that does not belong to any one in a new to old version chain.
//           // In such case, we assert that there should be either a deleted version or a newly updated version.
//           // So we just wire back using the index head ptr stored in the reserve field.
//           tuple_location = *((concurrency::OptimisticN2OTxnManager*)(&transaction_manager))->
//             GetHeadPtr(tile_group_header, tuple_location.offset);
//           tile_group = manager.GetTileGroup(tuple_location.block);
//           tile_group_header = tile_group.get()->GetHeader();
//           //chain_length = 0;
//           continue;
//         }

//         // Break for new to old
//         if (concurrency::TransactionManagerFactory::GetProtocol() == CONCURRENCY_TYPE_TO_N2O
//             && tile_group_header->GetTransactionId(tuple_location.offset) == INITIAL_TXN_ID
//             && tile_group_header->GetEndCommitId(tuple_location.offset) <= concurrency::current_txn->GetBeginCommitId()) {
//           // See an invisible version that does not belong to any one in a new to old version chain
//           // Wire back
//           tuple_location = *((concurrency::TsOrderN2OTxnManager*)(&transaction_manager))->
//             GetHeadPtr(tile_group_header, tuple_location.offset);
//           tile_group = manager.GetTileGroup(tuple_location.block);
//           tile_group_header = tile_group.get()->GetHeader();
//           //chain_length = 0;
//           continue;
//         }

//         ItemPointer old_item = tuple_location;
//         tuple_location = tile_group_header->GetNextItemPointer(old_item.offset);

//         // there must exist a visible version.

//         if(tuple_location.IsNull()) {
//           // FIXME:
//           // For an index scan on a version chain, the result should be one of the following:
//           //    (1) find a visible version
//           //    (2) find a deleted version
//           //    (3) find an aborted version with chain length equal to one
//           if (chain_length == 1) {
//             break;
//           }

//           // If we have traversed through the chain and still can not fulfill one of the above conditions,
//           // something wrong must happen.
//           // For speculative read, a transaction may incidentally miss a visible tuple due to a non-atomic
//           // timestamp update. In such case, we just return false and abort the txn.
//           transaction_manager.SetTransactionResult(RESULT_FAILURE);
//           transaction_manager.AddOneReadAbort();
//           return false;
//         }

//         tile_group = manager.GetTileGroup(tuple_location.block);
//         tile_group_header = tile_group.get()->GetHeader();
//       } else {
//         PL_ASSERT(visibility == VISIBILITY_OK);
//         LOG_TRACE("perform read: %u, %u", tuple_location.block,
//                   tuple_location.offset);

//         // Further check if the version has the secondary key
//         storage::Tuple key_tuple(index_->GetKeySchema(), true);
//         expression::ContainerTuple<storage::TileGroup> candidate_tuple(
//           tile_group.get(), tuple_location.offset
//         );
//         // Construct the key tuple
//         auto &indexed_columns = index_->GetKeySchema()->GetIndexedColumns();

//         oid_t this_col_itr = 0;
//         for (auto col : indexed_columns) {
//           key_tuple.SetValue(this_col_itr, candidate_tuple.GetValue(col), index_->GetPool());
//           this_col_itr++;
//         }

//         // Compare the key tuple and the key
//         if (index_->Compare(key_tuple, key_column_ids_, expr_types_, values_) == false) {
//           LOG_TRACE("Secondary key mismatch: %u, %u\n", tuple_location.block, tuple_location.offset);
//           break;
//         }

//         // perform predicate evaluation.
//         if (predicate_ == nullptr) {
//           visible_tuples[tuple_location.block].push_back(tuple_location.offset);

//           if (is_blind_write_ == false && concurrency::current_txn->IsStaticReadOnlyTxn() == false) {
//             auto res = transaction_manager.PerformRead(tuple_location);
//             if (!res) {
//               transaction_manager.SetTransactionResult(RESULT_FAILURE);
//               transaction_manager.AddOneReadAbort();
//               return res;
//             }
//           }
//         } else {
//           expression::ContainerTuple<storage::TileGroup> tuple(
//             tile_group.get(), tuple_location.offset);
//           auto eval =
//             predicate_->Evaluate(&tuple, nullptr, executor_context_).IsTrue();
//           if (eval == true) {
//             visible_tuples[tuple_location.block].push_back(tuple_location.offset);

//             if (is_blind_write_ == false && concurrency::current_txn->IsStaticReadOnlyTxn() == false) {
//               auto res = transaction_manager.PerformRead(tuple_location);
//               if (!res) {
//                 transaction_manager.SetTransactionResult(RESULT_FAILURE);
//                 transaction_manager.AddOneReadAbort();
//                 return res;
//               }
//             }
//           }
//         }
//         break;
//       }
//     }
//     LOG_TRACE("Traverse length: %d\n", (int)chain_length);
//   }

//   // Construct a logical tile for each block
//   for (auto tuples : visible_tuples) {
//     auto &manager = catalog::Manager::GetInstance();
//     auto tile_group = manager.GetTileGroup(tuples.first);

//     std::unique_ptr<LogicalTile> logical_tile(LogicalTileFactory::GetTile());
//     // Add relevant columns to logical tile
//     logical_tile->AddColumns(tile_group, full_column_ids_);
//     logical_tile->AddPositionList(std::move(tuples.second));
//     if (column_ids_.size() != 0) {
//       logical_tile->ProjectColumns(full_column_ids_, column_ids_);
//     }

//     result_.push_back(logical_tile.release());
//   }

//   done_ = true;

//   LOG_TRACE("Result tiles : %lu", result_.size());

//   return true;
// }


}  // namespace executor
}  // namespace peloton<|MERGE_RESOLUTION|>--- conflicted
+++ resolved
@@ -288,99 +288,6 @@
   return true;
 }
 
-<<<<<<< HEAD
-=======
-bool IndexScanExecutor::ExecSecondaryIndexLookup() {
-  PL_ASSERT(!done_);
-
-  std::vector<ItemPointer *> tuple_location_ptrs;
-
-  // Grab info from plan node and check it
-  const planner::IndexScanPlan &node = GetPlanNode<planner::IndexScanPlan>();
-
-  auto column_ids_ = node.GetColumnIds();
-  auto key_column_ids_ = node.GetKeyColumnIds();
-  auto expr_type_ = node.GetExprTypes();
-
-  PL_ASSERT(index_->GetIndexType() != INDEX_CONSTRAINT_TYPE_PRIMARY_KEY);
-
-  if (0 == key_column_ids_.size()) {
-    index_->ScanAllKeys(tuple_location_ptrs);
-  } else {
-    index_->Scan(values_,
-                 key_column_ids_,
-                 expr_type_,
-                 SCAN_DIRECTION_TYPE_FORWARD,
-                 tuple_location_ptrs,
-                 &node.GetIndexPredicate().GetConjunctionList()[0]);
-  }
-
-  if (tuple_location_ptrs.size() == 0) {
-    return false;
-  }
-
-  LOG_TRACE("Tuple locations: %lu", tuple_location_ptrs.size());
-
-  auto &transaction_manager =
-      concurrency::TransactionManagerFactory::GetInstance();
-
-  std::map<oid_t, std::vector<oid_t>> visible_tuples;
-  // for every tuple that is found in the index.
-  for (auto tuple_location_ptr : tuple_location_ptrs) {
-    auto tuple_location = *tuple_location_ptr;
-    auto &manager = catalog::Manager::GetInstance();
-    auto tile_group = manager.GetTileGroup(tuple_location.block);
-    auto tile_group_header = tile_group.get()->GetHeader();
-    auto tile_group_id = tuple_location.block;
-    auto tuple_id = tuple_location.offset;
-
-    // if the tuple is visible.
-    if (transaction_manager.IsVisible(tile_group_header, tuple_id)) {
-      // perform predicate evaluation.
-      if (predicate_ == nullptr) {
-        visible_tuples[tile_group_id].push_back(tuple_id);
-        auto res = transaction_manager.PerformRead(tuple_location);
-        if (!res) {
-          transaction_manager.SetTransactionResult(RESULT_FAILURE);
-          return res;
-        }
-      } else {
-        expression::ContainerTuple<storage::TileGroup> tuple(tile_group.get(),
-                                                             tuple_id);
-        auto eval =
-            predicate_->Evaluate(&tuple, nullptr, executor_context_).IsTrue();
-        if (eval == true) {
-          visible_tuples[tile_group_id].push_back(tuple_id);
-          auto res = transaction_manager.PerformRead(tuple_location);
-          if (!res) {
-            transaction_manager.SetTransactionResult(RESULT_FAILURE);
-            return res;
-          }
-        }
-      }
-    }
-  }
-
-  // Construct a logical tile for each block
-  for (auto tuples : visible_tuples) {
-    auto &manager = catalog::Manager::GetInstance();
-    auto tile_group = manager.GetTileGroup(tuples.first);
-
-    std::unique_ptr<LogicalTile> logical_tile(LogicalTileFactory::GetTile());
-    // Add relevant columns to logical tile
-    logical_tile->AddColumns(tile_group, full_column_ids_);
-    logical_tile->AddPositionList(std::move(tuples.second));
-    if (column_ids_.size() != 0) {
-      logical_tile->ProjectColumns(full_column_ids_, column_ids_);
-    }
-
-    result_.push_back(logical_tile.release());
-  }
-
-  done_ = true;
-
-  LOG_TRACE("Result tiles : %lu", result_.size());
->>>>>>> bea5c70a
 
 bool IndexScanExecutor::ExecSecondaryIndexLookup() {
   return true;
