--- conflicted
+++ resolved
@@ -9,12 +9,7 @@
 // Copyright (c) 2015-16, Carnegie Mellon University Database Group
 //
 //===----------------------------------------------------------------------===//
-
-#include <include/parser/statements.h>
-#include <include/expression/tuple_value_expression.h>
-#include "parser/select_statement.h"
 #include "binder/bind_node_visitor.h"
-#include "type/types.h"
 
 namespace peloton {
 namespace binder {
@@ -86,10 +81,7 @@
   if (node->where != nullptr) node->where->Accept(this);
   for (auto update : *node->updates) {
     update->value->Accept(this);
-<<<<<<< HEAD
   }
-=======
->>>>>>> 27d209af
 
   // TODO: Update columns are not bound because they are char*
   // not TupleValueExpression in update_statement.h
@@ -115,11 +107,9 @@
 void BindNodeVisitor::Visit(const parser::PrepareStatement *) {}
 void BindNodeVisitor::Visit(const parser::ExecuteStatement *) {}
 void BindNodeVisitor::Visit(const parser::TransactionStatement *) {}
-<<<<<<< HEAD
-void BindNodeVisitor::Visit(expression::ConstantValueExpression *) {}
-=======
 void BindNodeVisitor::Visit(const parser::AnalyzeStatement *) {}
->>>>>>> 27d209af
+
+// void BindNodeVisitor::Visit(const parser::ConstantValueExpression *) {}
 
 void BindNodeVisitor::Visit(expression::TupleValueExpression *expr) {
   if (!expr->GetIsBound()) {
