//===----------------------------------------------------------------------===//
//
//                         PelotonDB
//
// checkpoint_test.cpp
//
// Identification: tests/logging/checkpoint_test.cpp
//
// Copyright (c) 2015, Carnegie Mellon University Database Group
//
//===----------------------------------------------------------------------===//

#include "logging/logging_tests_util.h"

#define DEFAULT_RECOVERY_CID 15

namespace peloton {
namespace test {

//===--------------------------------------------------------------------===//
// LoggingTests Util
//===--------------------------------------------------------------------===//

std::vector<logging::TupleRecord> LoggingTestsUtil::BuildTupleRecords(
    std::vector<std::shared_ptr<storage::Tuple>> &tuples,
    size_t tile_group_size, size_t table_tile_group_count) {
  std::vector<logging::TupleRecord> records;
  for (size_t block = 1; block <= table_tile_group_count; ++block) {
    for (size_t offset = 0; offset < tile_group_size; ++offset) {
      ItemPointer location(block, offset);
      auto &tuple = tuples[(block - 1) * tile_group_size + offset];
      assert(tuple->GetSchema());
      logging::TupleRecord record(
          LOGRECORD_TYPE_WAL_TUPLE_INSERT, INITIAL_TXN_ID, INVALID_OID,
          location, INVALID_ITEMPOINTER, tuple.get(), DEFAULT_DB_ID);
      record.SetTuple(tuple.get());
      records.push_back(record);
    }
  }
  LOG_INFO("Built a vector of %lu tuple WAL insert records", records.size());
  return records;
}

std::vector<std::shared_ptr<storage::Tuple>> LoggingTestsUtil::BuildTuples(
    storage::DataTable *table, int num_rows, bool mutate, bool random) {
  std::vector<std::shared_ptr<storage::Tuple>> tuples;
  LOG_INFO("build a vector of %d tuples", num_rows);

  // Random values
  std::srand(std::time(nullptr));
  const catalog::Schema *schema = table->GetSchema();
  // Ensure that the tile group is as expected.
  assert(schema->GetColumnCount() == 4);

  // Insert tuples into tile_group.
  const bool allocate = true;
  auto testing_pool = TestingHarness::GetInstance().GetTestingPool();

  for (int rowid = 0; rowid < num_rows; rowid++) {
    int populate_value = rowid;
    if (mutate) populate_value *= 3;

    std::shared_ptr<storage::Tuple> tuple(new storage::Tuple(schema, allocate));

    // First column is unique in this case
    tuple->SetValue(0,
                    ValueFactory::GetIntegerValue(
                        ExecutorTestsUtil::PopulatedValue(populate_value, 0)),
                    testing_pool);

    // In case of random, make sure this column has duplicated values
    tuple->SetValue(
        1, ValueFactory::GetIntegerValue(ExecutorTestsUtil::PopulatedValue(
               random ? std::rand() % (num_rows / 3) : populate_value, 1)),
        testing_pool);

    tuple->SetValue(
        2, ValueFactory::GetDoubleValue(ExecutorTestsUtil::PopulatedValue(
               random ? std::rand() : populate_value, 2)),
        testing_pool);

    // In case of random, make sure this column has duplicated values
    Value string_value = ValueFactory::GetStringValue(
        std::to_string(ExecutorTestsUtil::PopulatedValue(
            random ? std::rand() % (num_rows / 3) : populate_value, 3)));
    tuple->SetValue(3, string_value, testing_pool);
    assert(tuple->GetSchema());
    tuples.push_back(std::move(tuple));
  }
  return tuples;
}

// =======================================================================
// Abstract Logging Thread
// =======================================================================
void AbstractLoggingThread::MainLoop() {
  while (true) {
    while (!go) {
      std::chrono::milliseconds sleep_time(1);
      std::this_thread::sleep_for(sleep_time);
    };
    ExecuteNext();
    if (cur_seq == (int)schedule->operations.size()) {
      go = false;
      return;
    }
    go = false;
  }
}

// =======================================================================
// Frontend Logging Thread
// =======================================================================
void FrontendLoggingThread::RunLoop() {
  frontend_logger = reinterpret_cast<logging::WriteAheadFrontendLogger *>(
      log_manager->GetFrontendLogger(frontend_id));

  // Assume txns up to cid = 1 is committed
  frontend_logger->SetMaxFlushedCommitId(1);

  MainLoop();
}

void FrontendLoggingThread::ExecuteNext() {
  // Prepare data for operation
  logging_op_type op = schedule->operations[cur_seq].op;

  cur_seq++;

  // Execute the operation
  switch (op) {
    case LOGGING_OP_COLLECT: {
      LOG_INFO("Execute Collect");
      assert(frontend_logger);
      frontend_logger->CollectLogRecordsFromBackendLoggers();
      break;
    }
    case LOGGING_OP_FLUSH: {
      LOG_INFO("Execute Flush");
      assert(frontend_logger);
      frontend_logger->FlushLogRecords();
      results.push_back(frontend_logger->GetMaxFlushedCommitId());
      break;
    }
    default: {
      LOG_ERROR("Unsupported operation type!");
      assert(false);
      break;
    }
  }
}

void BackendLoggingThread::RunLoop() {
  backend_logger = reinterpret_cast<logging::WriteAheadBackendLogger *>(
      log_manager->GetBackendLogger());

  MainLoop();
}

void BackendLoggingThread::ExecuteNext() {
  // Prepare data for operation
  logging_op_type op = schedule->operations[cur_seq].op;
  cid_t cid = schedule->operations[cur_seq].cid;

  cur_seq++;

  // Execute the operation
  switch (op) {
    case LOGGING_OP_PREPARE: {
      LOG_INFO("Execute Prepare");
      log_manager->PrepareLogging();
      break;
    }
    case LOGGING_OP_BEGIN: {
      LOG_INFO("Execute Begin txn %d", (int)cid);
      log_manager->LogBeginTransaction(cid);
      break;
    }
    case LOGGING_OP_INSERT: {
      LOG_INFO("Execute Insert txn %d", (int)cid);
      auto tuple = LoggingTestsUtil::BuildTuples(table, 1, false, false)[0];
      std::unique_ptr<logging::LogRecord> tuple_record(
          backend_logger->GetTupleRecord(LOGRECORD_TYPE_TUPLE_INSERT, cid, 1,
                                         DEFAULT_DB_ID, INVALID_ITEMPOINTER,
                                         INVALID_ITEMPOINTER, tuple.get()));
      backend_logger->Log(tuple_record.get());
      tuple.reset();
      break;
    }
    case LOGGING_OP_UPDATE: {
      LOG_INFO("Execute Update txn %d", (int)cid);
      auto tuple = LoggingTestsUtil::BuildTuples(table, 1, false, false)[0];
      std::unique_ptr<logging::LogRecord> tuple_record(
          backend_logger->GetTupleRecord(LOGRECORD_TYPE_TUPLE_UPDATE, cid, 1,
                                         DEFAULT_DB_ID, INVALID_ITEMPOINTER,
                                         INVALID_ITEMPOINTER, tuple.get()));
      backend_logger->Log(tuple_record.get());
      tuple.reset();
      break;
    }
    case LOGGING_OP_DELETE: {
      LOG_INFO("Execute Delete txn %d", (int)cid);
      auto tuple = LoggingTestsUtil::BuildTuples(table, 1, false, false)[0];
      std::unique_ptr<logging::LogRecord> tuple_record(
          backend_logger->GetTupleRecord(LOGRECORD_TYPE_TUPLE_DELETE, cid, 1,
                                         DEFAULT_DB_ID, INVALID_ITEMPOINTER,
                                         INVALID_ITEMPOINTER, tuple.get()));
      backend_logger->Log(tuple_record.get());
      tuple.reset();
      break;
    }
    case LOGGING_OP_DONE: {
      LOG_INFO("Execute Done txn %d", (int)cid);
      log_manager->DoneLogging();
      break;
    }
    case LOGGING_OP_COMMIT: {
      LOG_INFO("Execute Commit txn %d", (int)cid);
      std::unique_ptr<logging::LogRecord> record(new logging::TransactionRecord(
          LOGRECORD_TYPE_TRANSACTION_COMMIT, cid));
      assert(backend_logger);
      backend_logger->Log(record.get());
      break;
    }
    case LOGGING_OP_ABORT: {
      LOG_INFO("Execute Abort txn %d", (int)cid);
      std::unique_ptr<logging::LogRecord> record(new logging::TransactionRecord(
          LOGRECORD_TYPE_TRANSACTION_ABORT, cid));
      assert(backend_logger);
      backend_logger->Log(record.get());
      break;
    }
    default: {
      LOG_ERROR("Unsupported operation type!");
      break;
    }
  }
}

// =========================================================================
// Logging Scheduler
// ==========================================================================
void LoggingScheduler::Run() {
  // Run the txns according to the schedule
  if (!concurrent) {
    for (auto itr = sequence.begin(); itr != sequence.end(); itr++) {
      auto front_id = itr->second.front;
      auto backend_id = itr->second.back;
      assert(front_id != INVALID_LOGGER_IDX);

      // frontend logger's turn
      if (backend_id == INVALID_LOGGER_IDX) {
        LOG_INFO("Execute Frontend Thread %d", (int)front_id);
        frontend_threads[front_id].go = true;
        while (frontend_threads[front_id].go) {
          std::chrono::milliseconds sleep_time(1);
          std::this_thread::sleep_for(sleep_time);
        }
        LOG_INFO("Done Frontend Thread %d", (int)front_id);
      } else {
        // backend logger's turn
        LOG_INFO("Execute Backend Thread (%d, %d)", (int)front_id,
                 (int)backend_id % num_backend_logger_per_frontend);
        backend_threads[backend_id].go = true;
        while (backend_threads[backend_id].go) {
          std::chrono::milliseconds sleep_time(1);
          std::this_thread::sleep_for(sleep_time);
        }
        LOG_INFO("Done Backend Thread (%d, %d)", (int)front_id,
                 (int)backend_id % num_backend_logger_per_frontend);
      }
    }
  }
}

void LoggingScheduler::Init() {
<<<<<<< HEAD
  logging::LogManager::Configure(LOGGING_TYPE_NVM_WAL, true,
                                 num_frontend_logger, LOGGER_MAPPING_MANUAL);
=======
  logging::LogManager::GetInstance().Configure(
      LOGGING_TYPE_NVM_WAL, true, num_frontend_logger, LOGGER_MAPPING_MANUAL);
>>>>>>> 3f733881
  log_manager->SetLoggingStatus(LOGGING_STATUS_TYPE_LOGGING);
  log_manager->ResetFrontendLoggers();
  log_manager->InitFrontendLoggers();

  for (unsigned int i = 0; i < num_frontend_logger; i++) {
    frontend_threads.emplace_back(&frontend_schedules[i], log_manager, i,
                                  table);
  }
  for (unsigned int i = 0;
       i < num_frontend_logger * num_backend_logger_per_frontend; i++) {
    backend_threads.emplace_back(&backend_schedules[i], log_manager, i, table,
                                 i % num_backend_logger_per_frontend);
  }

  // Spawn frontend logger threads
  for (int i = 0; i < (int)frontend_schedules.size(); i++) {
    std::thread t = frontend_threads[i].Run();
    t.detach();
  }

  // Spawn backend logger threads
  for (int i = 0; i < (int)backend_schedules.size(); i++) {
    std::thread t = backend_threads[i].Run();
    t.detach();
  }
}

}  // End test namespace
}  // End peloton namespace<|MERGE_RESOLUTION|>--- conflicted
+++ resolved
@@ -274,13 +274,8 @@
 }
 
 void LoggingScheduler::Init() {
-<<<<<<< HEAD
-  logging::LogManager::Configure(LOGGING_TYPE_NVM_WAL, true,
-                                 num_frontend_logger, LOGGER_MAPPING_MANUAL);
-=======
   logging::LogManager::GetInstance().Configure(
       LOGGING_TYPE_NVM_WAL, true, num_frontend_logger, LOGGER_MAPPING_MANUAL);
->>>>>>> 3f733881
   log_manager->SetLoggingStatus(LOGGING_STATUS_TYPE_LOGGING);
   log_manager->ResetFrontendLoggers();
   log_manager->InitFrontendLoggers();
